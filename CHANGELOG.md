--- conflicted
+++ resolved
@@ -53,13 +53,11 @@
 - Add permission groups - #5176 by @IKarbowiak
 - Drop gettext occurrences - #5189 by @IKarbowiak
 - Fix `product_created` webhook - #5187 by @dzkb
-<<<<<<< HEAD
-- Add additional confirmation step to checkoutComplete mutation - #5179 by @salwator
-=======
 - Drop unused resolver `resolve_availability` - #5190 by @maarcingebala
 - Fix permission for `checkoutCustomerAttach` mutation - #5192 by @maarcingebala
 - Restrict access to user field - #5194 by @maarcingebala
->>>>>>> 9dfd1bce
+- Add additional confirmation step to checkoutComplete mutation - #5179 by @salwator
+
 
 ## 2.9.0
 
