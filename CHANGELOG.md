--- conflicted
+++ resolved
@@ -39,8 +39,5 @@
 - Expand payment section in order view - #3502 by @dominik-zeglen
 - Fixed migrations for default currency - #3235 by @bykof
 - Filter attributes by collection in API - #3508 by @maarcingebala
-<<<<<<< HEAD
-- Extract enums to separate files - #3523 by @maarcingebala
-=======
 - Fixed hard-coded site name in order PDFs - #3526 by @NyanKiyoshi
->>>>>>> 9cc6cbee
+- Extract enums to separate files - #3523 by @maarcingebala