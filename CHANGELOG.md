# Changelog

All notable, unreleased changes to this project will be documented in this file. For the released changes, please visit the [Releases](https://github.com/mirumee/saleor/releases) page.

## [Unreleased]

- Fix product type taxes select - #4453 by @benekex2
- Fix form reloading - #4467 by @dominik-zeglen
- Fix time zone based tests - #4468 by @fowczarek
- Move Django Debug Toolbar requirement to the "dev" one (also downgrade it 2.0 -> 1.11, see PR) - #4454 by @derenio
- Add voucher once per customer - #4442 by @fowczarek
- Fix voucher limit value when checkbox unchecked - #4456 by @benekex2
- New menu design - #4476 by @benekex2
- Mutation for changing logged user first and last name - #4489 by @fowczarek
- Add mutation for deleting account - #4494 by @fowczarek
- New translations:
  - Greek
- Extensions Manager - #4497 by @korycins
- Migration of tax logic into a plugin architecture - #4497 by @korycins
- Move core.extensions to separate module - #4559 by @korycins
- Fix searches and pickers - #4487 by @dominik-zeglen
- Fix dashboard menu styles - #4491 by @benekex2
- Do not allow random ids to appear in snapshots - #4495 by @dominik-zeglen
- Order is no longer created when the payment was unsuccessful in the API - #4500 by @NyanKiyoshi
- Fix navigation rwd - #4511 by @benekex2
- Create general abstraction for object metadata - #4447 by @salwator
- Contrast improvements - #4508 by @benekex2
- Allow selecting the number of rows displayed in dashboard's list views - #4414 by @benekex2
- Fix generating random avatars when updating staff accounts - #4521 by @maarcingebala
- Changed license for artwork to CC-BY 4.0
- Input UI changes - #4542 by @benekex2
- Fix rendering user avatar when it's null #4546 by @maarcingebala
- Do not lose focus while typing in product description field - #4549 by @dominik-zeglen
- Update JSON menu representation in mutations - #4524 by @maarcingebala
<<<<<<< HEAD
- Add voucher settings - #4556 by @benekex2
=======
- Display menu item form errors - #4551 by @dominik-zeglen
>>>>>>> c10b1138

## 2.8.0

### Core

- Avatax backend support - #4310 by @korycins
- Add ability to store used payment sources in gateways (first implemented in Braintree) - #4195 by @salwator
- Add ability to specify a minimal quantity of checkout items for a voucher - #4427 by @fowczarek
- Change the type of start and end date fields from Date to DateTime - #4293 by @fowczarek
- Revert the custom dynamic middlewares - #4452 by @NyanKiyoshi

### Dashboard 2.0

- UX improvements in Vouchers section - #4362 by @benekex2
- Add company address configuration - #4432 by @benekex2
- Require name when saving a custom list filter - #4269 by @benekex2
- Use `esModuleInterop` flag in `tsconfig.json` to simplify imports - #4372 by @dominik-zeglen
- Use hooks instead of a class component in forms - #4374 by @dominik-zeglen
- Drop CSRF token header from API client - #4357 by @dominik-zeglen
- Fix various bugs in the product section - #4429 by @dominik-zeglen

### Other notable changes

- Fix error when creating a checkout with voucher code - #4292 by @NyanKiyoshi
- Fix error when users enter an invalid phone number in an address - #4404 by @NyanKiyoshi
- Fix error when adding a note to an anonymous order - #4319 by @NyanKiyoshi
- Fix gift card duplication error in the `populatedb` script - #4336 by @fowczarek
- Fix vouchers apply once per order - #4339 by @fowczarek
- Fix discount tests failing at random - #4401 by @korycins
- Add `SPECIFIC_PRODUCT` type to `VoucherType` - #4344 by @fowczarek
- New translations:
  - Icelandic
- Refactored the backend side of `checkoutCreate` to improve performances and prevent side effects over the user's checkout if the checkout creation was to fail. - #4367 by @NyanKiyoshi
- Refactored the logic of cleaning the checkout shipping method over the API, so users do not lose the shipping method when updating their checkout. If the shipping method becomes invalid, it will be replaced by the cheapest available. - #4367 by @NyanKiyoshi & @szewczykmira
- Refactored process of getting available shipping methods to make it easier to understand and prevent human-made errors. - #4367 by @NyanKiyoshi

## 2.7.0

### API

- Create order only when payment is successful - #4154 by @NyanKiyoshi
- Order Events containing order lines or fulfillment lines now return the line object in the GraphQL API - #4114 by @NyanKiyoshi
- GraphQL now prints exceptions to stderr as well as returning them or not - #4148 by @NyanKiyoshi
- Refactored API resolvers to static methods with root typing - #4155 by @NyanKiyoshi
- Add phone validation in the GraphQL API to handle the library upgrade - #4156 by @NyanKiyoshi

### Core

- Add basic Gift Cards support in the backend - #4025 by @fowczarek
- Add the ability to sort products within a collection - #4123 by @NyanKiyoshi
- Implement customer events - #4094 by @NyanKiyoshi
- Merge "authorize" and "capture" operations - #4098 by @korycins, @NyanKiyoshi
- Separate the Django middlewares from the GraphQL API middlewares - #4102 by @NyanKiyoshi, #4186 by @cmiacz

### Dashboard 2.0

- Add navigation section - #4012 by @dominik-zeglen
- Add filtering on product list - #4193 by @dominik-zeglen
- Add filtering on orders list - #4237 by @dominik-zeglen
- Change input style and improve Storybook stories - #4115 by @dominik-zeglen
- Migrate deprecated fields in Dashboard 2.0 - #4121 by @benekex2
- Add multiple select checkbox - #4133, #4146 by @benekex2
- Rename menu items in Dashboard 2.0 - #4172 by @benekex2
- Category delete modal improvements - #4171 by @benekex2
- Close modals on click outside - #4236 - by @benekex2
- Use date localize hook in translations - #4202 by @dominik-zeglen
- Unify search API - #4200 by @dominik-zeglen
- Default default PAGINATE_BY - #4238 by @dominik-zeglen
- Create generic filtering interface - #4221 by @dominik-zeglen
- Add default state to rich text editor = #4281 by @dominik-zeglen
- Fix translation discard button - #4109 by @benekex2
- Fix draftail options and icons - #4132 by @benekex2
- Fix typos and messages in Dashboard 2.0 - #4168 by @benekex2
- Fix view all orders button - #4173 by @benekex2
- Fix visibility card view - #4198 by @benekex2
- Fix query refetch after selecting an object in list - #4272 by @dominik-zeglen
- Fix image selection in variants - #4270 by @benekex2
- Fix collection search - #4267 by @dominik-zeglen
- Fix quantity height in draft order edit - #4273 by @benekex2
- Fix checkbox clickable area size - #4280 by @dominik-zeglen
- Fix breaking object selection in menu section - #4282 by @dominik-zeglen
- Reset selected items when tab switch - #4268 by @benekex2

### Other notable changes

- Add support for Google Cloud Storage - #4127 by @chetabahana
- Adding a nonexistent variant to checkout no longer crashes - #4166 by @NyanKiyoshi
- Disable storage of Celery results - #4169 by @NyanKiyoshi
- Disable polling in Playground - #4188 by @maarcingebala
- Cleanup code for updated function names and unused argument - #4090 by @jxltom
- Users can now add multiple "Add to Cart" forms in a single page - #4165 by @NyanKiyoshi
- Fix incorrect argument in `get_client_token` in Braintree integration - #4182 by @maarcingebala
- Fix resolving attribute values when transforming them to HStore - #4161 by @maarcingebala
- Fix wrong calculation of subtotal in cart page - #4145 by @korycins
- Fix margin calculations when product/variant price is set to zero - #4170 by @MahmoudRizk
- Fix applying discounts in checkout's subtotal calculation in API - #4192 by @maarcingebala
- Fix GATEWAYS_ENUM to always contain all implemented payment gateways - #4108 by @koradon

## 2.6.0

### API

- Add unified filtering interface in resolvers - #3952, #4078 by @korycins
- Add mutations for bulk actions - #3935, #3954, #3967, #3969, #3970 by @akjanik
- Add mutation for reordering menu items - #3958 by @NyanKiyoshi
- Optimize queries for single nodes - #3968 @NyanKiyoshi
- Refactor error handling in mutations #3891 by @maarcingebala & @akjanik
- Specify mutation permissions through Meta classes - #3980 by @NyanKiyoshi
- Unify pricing access in products and variants - #3948 by @NyanKiyoshi
- Use only_fields instead of exclude_fields in type definitions - #3940 by @michaljelonek
- Prefetch collections when getting sales of a bunch of products - #3961 by @NyanKiyoshi
- Remove unnecessary dedents from GraphQL schema so new Playground can work - #4045 by @salwator
- Restrict resolving payment by ID - #4009 @NyanKiyoshi
- Require `checkoutId` for updating checkout's shipping and billing address - #4074 by @jxltom
- Handle errors in `TokenVerify` mutation - #3981 by @fowczarek
- Unify argument names in types and resolvers - #3942 by @NyanKiyoshi

### Core

- Use Black as the default code formatting tool - #3852 by @krzysztofwolski and @NyanKiyoshi
- Dropped Python 3.5 support - #4028 by @korycins
- Rename Cart to Checkout - #3963 by @michaljelonek
- Use data classes to exchange data with payment gateways - #4028 by @korycins
- Refactor order events - #4018 by @NyanKiyoshi

### Dashboard 2.0

- Add bulk actions - #3955 by @dominik-zeglen
- Add user avatar management - #4030 by @benekex2
- Add navigation drawer support on mobile devices - #3839 by @benekex2
- Fix rendering validation errors in product form - #4024 by @benekex2
- Move dialog windows to query string rather than router paths - #3953 by @dominik-zeglen
- Update order events types - #4089 by @jxltom
- Code cleanup by replacing render props with react hooks - #4010 by @dominik-zeglen

### Other notable changes

- Add setting to enable Django Debug Toolbar - #3983 by @koradon
- Use newest GraphQL Playground - #3971 by @salwator
- Ensure adding to quantities in the checkout is respecting the limits - #4005 by @NyanKiyoshi
- Fix country area choices - #4008 by @fowczarek
- Fix price_range_as_dict function - #3999 by @zodiacfireworks
- Fix the product listing not showing in the voucher when there were products selected - #4062 by @NyanKiyoshi
- Fix crash in Dashboard 1.0 when updating an order address's phone number - #4061 by @NyanKiyoshi
- Reduce the time of tests execution by using dummy password hasher - #4083 by @korycins
- Set up explicit **hash** function - #3979 by @akjanik
- Unit tests use none as media root - #3975 by @korycins
- Update file field styles with materializecss template filter - #3998 by @zodiacfireworks
- New translations:
  - Albanian
  - Colombian Spanish
  - Lithuanian

## 2.5.0

### API

- Add query to fetch draft orders - #3809 by @michaljelonek
- Add bulk delete mutations - #3838 by @michaljelonek
- Add `languageCode` enum to API - #3819 by @michaljelonek, #3854 by @jxltom
- Duplicate address instances in checkout mutations - #3866 by @pawelzar
- Restrict access to `orders` query for unauthorized users - #3861 by @pawelzar
- Support setting address as default in address mutations - #3787 by @jxltom
- Fix phone number validation in GraphQL when country prefix not given - #3905 by @patrys
- Report pretty stack traces in DEBUG mode - #3918 by @patrys

### Core

- Drop support for Django 2.1 and Django 1.11 (previous LTS) - #3929 by @patrys
- Fulfillment of digital products - #3868 by @korycins
- Introduce avatars for staff accounts - #3878 by @pawelzar
- Refactor the account avatars path from a relative to absolute - #3938 by @NyanKiyoshi

### Dashboard 2.0

- Add translations section - #3884 by @dominik-zeglen
- Add light/dark theme - #3856 by @dominik-zeglen
- Add customer's address book view - #3826 by @dominik-zeglen
- Add "Add variant" button on the variant details page = #3914 by @dominik-zeglen
- Add back arrows in "Configure" subsections - #3917 by @dominik-zeglen
- Display avatars in staff views - #3922 by @dominik-zeglen
- Prevent user from changing his own status and permissions - #3922 by @dominik-zeglen
- Fix crashing product create view - #3837, #3910 by @dominik-zeglen
- Fix layout in staff members details page - #3857 by @dominik-zeglen
- Fix unfocusing rich text editor - #3902 by @dominik-zeglen
- Improve accessibility - #3856 by @dominik-zeglen

### Other notable changes

- Improve user and staff management in dashboard 1.0 - #3781 by @jxltom
- Fix default product tax rate in Dashboard 1.0 - #3880 by @pawelzar
- Fix logo in docs - #3928 by @michaljelonek
- Fix name of logo file - #3867 by @jxltom
- Fix variants for juices in example data - #3926 by @michaljelonek
- Fix alignment of the cart dropdown on new bootstrap version - #3937 by @NyanKiyoshi
- Refactor the account avatars path from a relative to absolute - #3938 by @NyanKiyoshi
- New translations:
  - Armenian
  - Portuguese
  - Swahili
  - Thai

## 2.4.0

### API

- Add model translations support in GraphQL API - #3789 by @michaljelonek
- Add mutations to manage addresses for authenticated customers - #3772 by @Kwaidan00, @maarcingebala
- Add mutation to apply vouchers in checkout - #3739 by @Kwaidan00
- Add thumbnail field to `OrderLine` type - #3737 by @michaljelonek
- Add a query to fetch order by token - #3740 by @michaljelonek
- Add city choices and city area type to address validator API - #3788 by @jxltom
- Fix access to unpublished objects in API - #3724 by @Kwaidan00
- Fix bug where errors are not returned when creating fulfillment with a non-existent order line - #3777 by @jxltom
- Fix `productCreate` mutation when no product type was provided - #3804 by @michaljelonek
- Enable database search in products query - #3736 by @michaljelonek
- Use authenticated user's email as default email in creating checkout - #3726 by @jxltom
- Generate voucher code if it wasn't provided in mutation - #3717 by @Kwaidan00
- Improve limitation of vouchers by country - #3707 by @michaljelonek
- Only include canceled fulfillments for staff in fulfillment API - #3778 by @jxltom
- Support setting address as when creating customer address #3782 by @jxltom
- Fix generating slug from title - #3816 by @maarcingebala
- Add `variant` field to `OrderLine` type - #3820 by @maarcingebala

### Core

- Add JSON fields to store rich-text content - #3756 by @michaljelonek
- Add function to recalculate total order weight - #3755 by @Kwaidan00, @maarcingebala
- Unify cart creation logic in API and Django views - #3761, #3790 by @maarcingebala
- Unify payment creation logic in API and Django views - #3715 by @maarcingebala
- Support partially charged and refunded payments - #3735 by @jxltom
- Support partial fulfillment of ordered items - #3754 by @jxltom
- Fix applying discounts when a sale has no end date - #3595 by @cprinos

### Dashboard 2.0

- Add "Discounts" section - #3654 by @dominik-zeglen
- Add "Pages" section; introduce Draftail WYSIWYG editor - #3751 by @dominik-zeglen
- Add "Shipping Methods" section - #3770 by @dominik-zeglen
- Add support for date and datetime components - #3708 by @dominik-zeglen
- Restyle app layout - #3811 by @dominik-zeglen

### Other notable changes

- Unify model field names related to models' public access - `publication_date` and `is_published` - #3706 by @michaljelonek
- Improve filter orders by payment status - #3749 @jxltom
- Refactor translations in emails - #3701 by @Kwaidan00
- Use exact image versions in docker-compose - #3742 by @ashishnitinpatil
- Sort order payment and history in descending order - #3747 by @jxltom
- Disable style-loader in dev mode - #3720 by @jxltom
- Add ordering to shipping method - #3806 by @michaljelonek
- Add missing type definition for dashboard 2.0 - #3776 by @jxltom
- Add header and footer for checkout success pages #3752 by @jxltom
- Add instructions for using local assets in Docker - #3723 by @michaljelonek
- Update S3 deployment documentation to include CORS configuration note - #3743 by @NyanKiyoshi
- Fix missing migrations for is_published field of product and page model - #3757 by @jxltom
- Fix problem with l10n in Braintree payment gateway template - #3691 by @Kwaidan00
- Fix bug where payment is not filtered from active ones when creating payment - #3732 by @jxltom
- Fix incorrect cart badge location - #3786 by @jxltom
- Fix storefront styles after bootstrap is updated to 4.3.1 - #3753 by @jxltom
- Fix logo size in different browser and devices with different sizes - #3722 by @jxltom
- Rename dumpdata file `db.json` to `populatedb_data.json` - #3810 by @maarcingebala
- Prefetch collections for product availability - #3813 by @michaljelonek
- Bump django-graphql-jwt - #3814 by @michaljelonek
- Fix generating slug from title - #3816 by @maarcingebala
- New translations:
  - Estonian
  - Indonesian

## 2.3.1

- Fix access to private variant fields in API - #3773 by maarcingebala
- Limit access of quantity and allocated quantity to staff in GraphQL API #3780 by @jxltom

## 2.3.0

### API

- Return user's last checkout in the `User` type - #3578 by @fowczarek
- Automatically assign checkout to the logged in user - #3587 by @fowczarek
- Expose `chargeTaxesOnShipping` field in the `Shop` type - #3603 by @fowczarek
- Expose list of enabled payment gateways - #3639 by @fowczarek
- Validate uploaded files in a unified way - #3633 by @fowczarek
- Add mutation to trigger fetching tax rates - #3622 by @fowczarek
- Use USERNAME_FIELD instead of hard-code email field when resolving user - #3577 by @jxltom
- Require variant and quantity fields in `CheckoutLineInput` type - #3592 by @jxltom
- Preserve order of nodes in `get_nodes_or_error` function - #3632 by @jxltom
- Add list mutations for `Voucher` and `Sale` models - #3669 by @michaljelonek
- Use proper type for countries in `Voucher` type - #3664 by @michaljelonek
- Require email in when creating checkout in API - #3667 by @michaljelonek
- Unify returning errors in the `tokenCreate` mutation - #3666 by @michaljelonek
- Use `Date` field in Sale/Voucher inputs - #3672 by @michaljelonek
- Refactor checkout mutations - #3610 by @fowczarek
- Refactor `clean_instance`, so it does not returns errors anymore - #3597 by @akjanik
- Handle GraphqQL syntax errors - #3576 by @jxltom

### Core

- Refactor payments architecture - #3519 by @michaljelonek
- Improve Docker and `docker-compose` configuration - #3657 by @michaljelonek
- Allow setting payment status manually for dummy gateway in Storefront 1.0 - #3648 by @jxltom
- Infer default transaction kind from operation type - #3646 by @jxltom
- Get correct payment status for order without any payments - #3605 by @jxltom
- Add default ordering by `id` for `CartLine` model - #3593 by @jxltom
- Fix "set password" email sent to customer created in the dashboard - #3688 by @Kwaidan00

### Dashboard 2.0

- ️Add taxes section - #3622 by @dominik-zeglen
- Add drag'n'drop image upload - #3611 by @dominik-zeglen
- Unify grid handling - #3520 by @dominik-zeglen
- Add component generator - #3670 by @dominik-zeglen
- Throw Typescript errors while snapshotting - #3611 by @dominik-zeglen
- Simplify mutation's error checking - #3589 by @dominik-zeglen
- Fix order cancelling - #3624 by @dominik-zeglen
- Fix logo placement - #3602 by @dominik-zeglen

### Other notable changes

- Register Celery task for updating exchange rates - #3599 by @jxltom
- Fix handling different attributes with the same slug - #3626 by @jxltom
- Add missing migrations for tax rate choices - #3629 by @jxltom
- Fix `TypeError` on calling `get_client_token` - #3660 by @michaljelonek
- Make shipping required as default when creating product types - #3655 by @jxltom
- Display payment status on customer's account page in Storefront 1.0 - #3637 by @jxltom
- Make order fields sequence in Dashboard 1.0 same as in Dashboard 2.0 - #3606 by @jxltom
- Fix returning products for homepage for the currently viewing user - #3598 by @jxltom
- Allow filtering payments by status in Dashboard 1.0 - #3608 by @jxltom
- Fix typo in the definition of order status - #3649 by @jxltom
- Add margin for order notes section - #3650 by @jxltom
- Fix logo position - #3609, #3616 by @jxltom
- Storefront visual improvements - #3696 by @piotrgrundas
- Fix product list price filter - #3697 by @Kwaidan00
- Redirect to success page after successful payment - #3693 by @Kwaidan00

## 2.2.0

### API

- Use `PermissionEnum` as input parameter type for `permissions` field - #3434 by @maarcingebala
- Add "authorize" and "charge" mutations for payments - #3426 by @jxltom
- Add alt text to product thumbnails and background images of collections and categories - #3429 by @fowczarek
- Fix passing decimal arguments = #3457 by @fowczarek
- Allow sorting products by the update date - #3470 by @jxltom
- Validate and clear the shipping method in draft order mutations - #3472 by @fowczarek
- Change tax rate field to choice field - #3478 by @fowczarek
- Allow filtering attributes by collections - #3508 by @maarcingebala
- Resolve to `None` when empty object ID was passed as mutation argument - #3497 by @maarcingebala
- Change `errors` field type from [Error] to [Error!] - #3489 by @fowczarek
- Support creating default variant for product types that don't use multiple variants - #3505 by @fowczarek
- Validate SKU when creating a default variant - #3555 by @fowczarek
- Extract enums to separate files - #3523 by @maarcingebala

### Core

- Add Stripe payment gateway - #3408 by @jxltom
- Add `first_name` and `last_name` fields to the `User` model - #3101 by @fowczarek
- Improve several payment validations - #3418 by @jxltom
- Optimize payments related database queries - #3455 by @jxltom
- Add publication date to collections - #3369 by @k-brk
- Fix hard-coded site name in order PDFs - #3526 by @NyanKiyoshi
- Update favicons to the new style - #3483 by @dominik-zeglen
- Fix migrations for default currency - #3235 by @bykof
- Remove Elasticsearch from `docker-compose.yml` - #3482 by @maarcingebala
- Resort imports in tests - #3471 by @jxltom
- Fix the no shipping orders payment crash on Stripe - #3550 by @NyanKiyoshi
- Bump backend dependencies - #3557 by @maarcingebala. This PR removes security issue CVE-2019-3498 which was present in Django 2.1.4. Saleor however wasn't vulnerable to this issue as it doesn't use the affected `django.views.defaults.page_not_found()` view.
- Generate random data using the default currency - #3512 by @stephenmoloney
- New translations:
  - Catalan
  - Serbian

### Dashboard 2.0

- Restyle product selection dialogs - #3499 by @dominik-zeglen, @maarcingebala
- Fix minor visual bugs in Dashboard 2.0 - #3433 by @dominik-zeglen
- Display warning if order draft has missing data - #3431 by @dominik-zeglen
- Add description field to collections - #3435 by @dominik-zeglen
- Add query batching - #3443 by @dominik-zeglen
- Use autocomplete fields in country selection - #3443 by @dominik-zeglen
- Add alt text to categories and collections - #3461 by @dominik-zeglen
- Use first and last name of a customer or staff member in UI - #3247 by @Bonifacy1, @dominik-zeglen
- Show error page if an object was not found - #3463 by @dominik-zeglen
- Fix simple product's inventory data saving bug - #3474 by @dominik-zeglen
- Replace `thumbnailUrl` with `thumbnail { url }` - #3484 by @dominik-zeglen
- Change "Feature on Homepage" switch behavior - #3481 by @dominik-zeglen
- Expand payment section in order view - #3502 by @dominik-zeglen
- Change TypeScript loader to speed up the build process - #3545 by @patrys

### Bugfixes

- Do not show `Pay For Order` if order is partly paid since partial payment is not supported - #3398 by @jxltom
- Fix attribute filters in the products category view - #3535 by @fowczarek
- Fix storybook dependencies conflict - #3544 by @dominik-zeglen

## 2.1.0

### API

- Change selected connection fields to lists - #3307 by @fowczarek
- Require pagination in connections - #3352 by @maarcingebala
- Replace Graphene view with a custom one - #3263 by @patrys
- Change `sortBy` parameter to use enum type - #3345 by @fowczarek
- Add `me` query to fetch data of a logged-in user - #3202, #3316 by @fowczarek
- Add `canFinalize` field to the Order type - #3356 by @fowczarek
- Extract resolvers and mutations to separate files - #3248 by @fowczarek
- Add VAT tax rates field to country - #3392 by @michaljelonek
- Allow creating orders without users - #3396 by @fowczarek

### Core

- Add Razorpay payment gatway - #3205 by @NyanKiyoshi
- Use standard tax rate as a default tax rate value - #3340 by @fowczarek
- Add description field to the Collection model - #3275 by @fowczarek
- Enforce the POST method on VAT rates fetching - #3337 by @NyanKiyoshi
- Generate thumbnails for category/collection background images - #3270 by @NyanKiyoshi
- Add warm-up support in product image creation mutation - #3276 by @NyanKiyoshi
- Fix error in the `populatedb` script when running it not from the project root - #3272 by @NyanKiyoshi
- Make Webpack rebuilds fast - #3290 by @patrys
- Skip installing Chromium to make deployment faster - #3227 by @jxltom
- Add default test runner - #3258 by @jxltom
- Add Transifex client to Pipfile - #3321 by @jxltom
- Remove additional pytest arguments in tox - #3338 by @jxltom
- Remove test warnings - #3339 by @jxltom
- Remove runtime warning when product has discount - #3310 by @jxltom
- Remove `django-graphene-jwt` warnings - #3228 by @jxltom
- Disable deprecated warnings - #3229 by @jxltom
- Add `AWS_S3_ENDPOINT_URL` setting to support DigitalOcean spaces. - #3281 by @hairychris
- Add `.gitattributes` file to hide diffs for generated files on Github - #3055 by @NyanKiyoshi
- Add database sequence reset to `populatedb` - #3406 by @michaljelonek
- Get authorized amount from succeeded auth transactions - #3417 by @jxltom
- Resort imports by `isort` - #3412 by @jxltom

### Dashboard 2.0

- Add confirmation modal when leaving view with unsaved changes - #3375 by @dominik-zeglen
- Add dialog loading and error states - #3359 by @dominik-zeglen
- Split paths and urls - #3350 by @dominik-zeglen
- Derive state from props in forms - #3360 by @dominik-zeglen
- Apply debounce to autocomplete fields - #3351 by @dominik-zeglen
- Use Apollo signatures - #3353 by @dominik-zeglen
- Add order note field in the order details view - #3346 by @dominik-zeglen
- Add app-wide progress bar - #3312 by @dominik-zeglen
- Ensure that all queries are built on top of TypedQuery - #3309 by @dominik-zeglen
- Close modal windows automatically - #3296 by @dominik-zeglen
- Move URLs to separate files - #3295 by @dominik-zeglen
- Add basic filters for products and orders list - #3237 by @Bonifacy1
- Fetch default currency from API - #3280 by @dominik-zeglen
- Add `displayName` property to components - #3238 by @Bonifacy1
- Add window titles - #3279 by @dominik-zeglen
- Add paginator component - #3265 by @dominik-zeglen
- Update Material UI to 3.6 - #3387 by @patrys
- Upgrade React, Apollo, Webpack and Babel - #3393 by @patrys
- Add pagination for required connections - #3411 by @dominik-zeglen

### Bugfixes

- Fix language codes - #3311 by @jxltom
- Fix resolving empty attributes list - #3293 by @maarcingebala
- Fix range filters not being applied - #3385 by @michaljelonek
- Remove timeout for updating image height - #3344 by @jxltom
- Return error if checkout was not found - #3289 by @maarcingebala
- Solve an auto-resize conflict between Materialize and medium-editor - #3367 by @adonig
- Fix calls to `ngettext_lazy` - #3380 by @patrys
- Filter preauthorized order from succeeded transactions - #3399 by @jxltom
- Fix incorrect country code in fixtures - #3349 by @bingimar
- Fix updating background image of a collection - #3362 by @fowczarek & @dominik-zeglen

### Docs

- Document settings related to generating thumbnails on demand - #3329 by @NyanKiyoshi
- Improve documentation for Heroku deployment - #3170 by @raybesiga
- Update documentation on Docker deployment - #3326 by @jxltom
- Document payment gateway configuration - #3376 by @NyanKiyoshi

## 2.0.0

### API

- Add mutation to delete a customer; add `isActive` field in `customerUpdate` mutation - #3177 by @maarcingebala
- Add mutations to manage authorization keys - #3082 by @maarcingebala
- Add queries for dashboard homepage - #3146 by @maarcingebala
- Allows user to unset homepage collection - #3140 by @oldPadavan
- Use enums as permission codes - #3095 by @the-bionic
- Return absolute image URLs - #3182 by @maarcingebala
- Add `backgroundImage` field to `CategoryInput` - #3153 by @oldPadavan
- Add `dateJoined` and `lastLogin` fields in `User` type - #3169 by @maarcingebala
- Separate `parent` input field from `CategoryInput` - #3150 by @akjanik
- Remove duplicated field in Order type - #3180 by @maarcingebala
- Handle empty `backgroundImage` field in API - #3159 by @maarcingebala
- Generate name-based slug in collection mutations - #3145 by @akjanik
- Remove products field from `collectionUpdate` mutation - #3141 by @oldPadavan
- Change `items` field in `Menu` type from connection to list - #3032 by @oldPadavan
- Make `Meta.description` required in `BaseMutation` - #3034 by @oldPadavan
- Apply `textwrap.dedent` to GraphQL descriptions - #3167 by @fowczarek

### Dashboard 2.0

- Add collection management - #3135 by @dominik-zeglen
- Add customer management - #3176 by @dominik-zeglen
- Add homepage view - #3155, #3178 by @Bonifacy1 and @dominik-zeglen
- Add product type management - #3052 by @dominik-zeglen
- Add site settings management - #3071 by @dominik-zeglen
- Escape node IDs in URLs - #3115 by @dominik-zeglen
- Restyle categories section - #3072 by @Bonifacy1

### Other

- Change relation between `ProductType` and `Attribute` models - #3097 by @maarcingebala
- Remove `quantity-allocated` generation in `populatedb` script - #3084 by @MartinSeibert
- Handle `Money` serialization - #3131 by @Pacu2
- Do not collect unnecessary static files - #3050 by @jxltom
- Remove host mounted volume in `docker-compose` - #3091 by @tiangolo
- Remove custom services names in `docker-compose` - #3092 by @tiangolo
- Replace COUNTRIES with countries.countries - #3079 by @neeraj1909
- Installing dev packages in docker since tests are needed - #3078 by @jxltom
- Remove comparing string in address-form-panel template - #3074 by @tomcio1205
- Move updating variant names to a Celery task - #3189 by @fowczarek

### Bugfixes

- Fix typo in `clean_input` method - #3100 by @the-bionic
- Fix typo in `ShippingMethod` model - #3099 by @the-bionic
- Remove duplicated variable declaration - #3094 by @the-bionic

### Docs

- Add createdb note to getting started for Windows - #3106 by @ajostergaard
- Update docs on pipenv - #3045 by @jxltom<|MERGE_RESOLUTION|>--- conflicted
+++ resolved
@@ -32,11 +32,8 @@
 - Fix rendering user avatar when it's null #4546 by @maarcingebala
 - Do not lose focus while typing in product description field - #4549 by @dominik-zeglen
 - Update JSON menu representation in mutations - #4524 by @maarcingebala
-<<<<<<< HEAD
+- Display menu item form errors - #4551 by @dominik-zeglen
 - Add voucher settings - #4556 by @benekex2
-=======
-- Display menu item form errors - #4551 by @dominik-zeglen
->>>>>>> c10b1138
 
 ## 2.8.0
 
