# Changelog

All notable, unreleased changes to this project will be documented in this file. For the released changes, please visit the [Releases](https://github.com/mirumee/saleor/releases) page.

## [Unreleased]

- Refactor error handling in mutations #3891 by @maarcingebala @akjanik
- Use only_fields instead of exclude_fields in gql api - #3940 by @michaljelonek
- Add mutation for bulk delete order lines - #3935 by @akjanik
- Fix dashboard 1.0 missing logo and missing back arrow on collections - #3958 by @NyanKiyoshi
- Add mutations for publishing and unpublishing multiple pages - #3954 by @akjanik
- Prefetch collections when getting sales of a bunch of products - #3961 by @NyanKiyoshi
- Move dialog windows to querystring rather than router paths - #3953 by @dominik-zeglen
- Add mutation for bulk cancel orders - #3967 by @akjanik
- Hide errors in TokenVerify mutation - #3981 by @fowczarek
- Use newest GraphQL Playground - #3971 by @salwator
- Fix country area choices - #4008 by @fowczarek
- Cleanup and maintenance of the GraphQL API code - #3942 by @NyanKiyoshi
- Removed the dead `children` field from the `Menu` type - #3973 by @NyanKiyoshi
- Add mutations for bulk publishing and unpublishing products - #3969 by akjanik
- Add mutation for bulk publishing and unpublishing collections - #3970 by @akjanik
- Unittests use none as media root - #3975 by @korycins
- Rename Cart to Checkout - #3963 by @michaljelonek
- Implement menus items reordering into the GraphQL API - #3958 by @NyanKiyoshi
- Simplify permission management in API through the meta classes - #3980 by @NyanKiyoshi
- Add settings to enable Django Debug Toolbar - #3983 by @koradon
- Implement variant availability, introducing discounts in variants - #3948 by @NyanKiyoshi
- Add bulk actions - #3955 by @dominik-zeglen
- Update file field styles with materializecss template filter - #3998 by @zodiacfireworks
- Add filtering interface for graphQL API - #3952 by @korycins
- Restrict single payment resolving - #4009 @NyanKiyoshi
- Add mandatory fields errors in new product form - #4024 by @benekex2
- Add navigation drawer support - #3839 by @benekex2
- Set up explicit __hash__ function - #3979 by @akjanik
- Update node-sass to latest version to fix node-js 12 compatibility - #4033 @NyanKiyoshi
- Ensure adding to quantities in checkout is respecting the limits set both in storefront 1.0 and in the API - #4005 by @NyanKiyoshi
<<<<<<< HEAD
- Remove unused decorator - #4036 by @maarcingebala
=======
- Fix price_range_as_dict function - #3999 by @zodiacfireworks
>>>>>>> 84deef3b


## 2.5.0

### API

- Add query to fetch draft orders - #3809 by @michaljelonek
- Add bulk delete mutations - #3838 by @michaljelonek
- Add `languageCode` enum to API - #3819 by @michaljelonek, #3854 by @jxltom
- Duplicate address instances in checkout mutations - #3866 by @pawelzar
- Restrict access to `orders` query for unauthorized users - #3861 by @pawelzar
- Support setting address as default in address mutations - #3787 by @jxltom
- Fix phone number validation in GraphQL when country prefix not given - #3905 by @patrys
- Report pretty stack traces in DEBUG mode - #3918 by @patrys

### Core

- Drop support for Django 2.1 and Django 1.11 (previous LTS) - #3929 by @patrys
- Fulfillment of digital products - #3868 by @korycins
- Introduce avatars for staff accounts - #3878 by @pawelzar
- Refactor the account avatars path from a relative to absolute - #3938 by @NyanKiyoshi

### Dashboard 2.0

- Add translations section - #3884 by @dominik-zeglen
- Add light/dark theme - #3856 by @dominik-zeglen
- Add customer's address book view - #3826 by @dominik-zeglen
- Add "Add variant" button on the variant details page = #3914 by @dominik-zeglen
- Add back arrows in "Configure" subsections - #3917 by @dominik-zeglen
- Display avatars in staff views - #3922 by @dominik-zeglen
- Prevent user from changing his own status and permissions - #3922 by @dominik-zeglen
- Fix crashing product create view - #3837, #3910 by @dominik-zeglen
- Fix layout in staff members details page - #3857 by @dominik-zeglen
- Fix unfocusing rich text editor - #3902 by @dominik-zeglen
- Improve accessibility - #3856 by @dominik-zeglen

### Other notable changes

- Improve user and staff management in dashboard 1.0 - #3781 by @jxltom
- Fix default product tax rate in Dashboard 1.0 - #3880 by @pawelzar
- Fix logo in docs - #3928 by @michaljelonek
- Fix name of logo file - #3867 by @jxltom
- Fix variants for juices in example data - #3926 by @michaljelonek
- Fix alignment of the cart dropdown on new bootstrap version - #3937 by @NyanKiyoshi
- Refactor the account avatars path from a relative to absolute - #3938 by @NyanKiyoshi
- New translations:
  - Armenian
  - Portuguese
  - Swahili
  - Thai

## 2.4.0

### API

- Add model translations support in GraphQL API - #3789 by @michaljelonek
- Add mutations to manage addresses for authenticated customers - #3772 by @Kwaidan00, @maarcingebala
- Add mutation to apply vouchers in checkout - #3739 by @Kwaidan00
- Add thumbnail field to `OrderLine` type - #3737 by @michaljelonek
- Add a query to fetch order by token - #3740 by @michaljelonek
- Add city choices and city area type to address validator API - #3788 by @jxltom
- Fix access to unpublished objects in API - #3724 by @Kwaidan00
- Fix bug where errors are not returned when creating fulfillment with a non-existent order line - #3777 by @jxltom
- Fix `productCreate` mutation when no product type was provided - #3804 by @michaljelonek
- Enable database search in products query - #3736 by @michaljelonek
- Use authenticated user's email as default email in creating checkout - #3726 by @jxltom
- Generate voucher code if it wasn't provided in mutation - #3717 by @Kwaidan00
- Improve limitation of vouchers by country - #3707 by @michaljelonek
- Only include canceled fulfillments for staff in fulfillment API - #3778 by @jxltom
- Support setting address as when creating customer address #3782 by @jxltom
- Fix generating slug from title - #3816 by @maarcingebala
- Add `variant` field to `OrderLine` type - #3820 by @maarcingebala

### Core

- Add JSON fields to store rich-text content - #3756 by @michaljelonek
- Add function to recalculate total order weight - #3755 by @Kwaidan00, @maarcingebala
- Unify cart creation logic in API and Django views - #3761, #3790 by @maarcingebala
- Unify payment creation logic in API and Django views - #3715 by @maarcingebala
- Support partially charged and refunded payments - #3735 by @jxltom
- Support partial fulfillment of ordered items - #3754 by @jxltom
- Fix applying discounts when a sale has no end date - #3595 by @cprinos

### Dashboard 2.0

- Add "Discounts" section - #3654 by @dominik-zeglen
- Add "Pages" section; introduce Draftail WYSIWYG editor - #3751 by @dominik-zeglen
- Add "Shipping Methods" section - #3770 by @dominik-zeglen
- Add support for date and datetime components - #3708 by @dominik-zeglen
- Restyle app layout - #3811 by @dominik-zeglen

### Other notable changes

- Unify model field names related to models' public access - `publication_date` and `is_published` - #3706 by @michaljelonek
- Improve filter orders by payment status - #3749 @jxltom
- Refactor translations in emails - #3701 by @Kwaidan00
- Use exact image versions in docker-compose - #3742 by @ashishnitinpatil
- Sort order payment and history in descending order - #3747 by @jxltom
- Disable style-loader in dev mode - #3720 by @jxltom
- Add ordering to shipping method - #3806 by @michaljelonek
- Add missing type definition for dashboard 2.0 - #3776 by @jxltom
- Add header and footer for checkout success pages #3752 by @jxltom
- Add instructions for using local assets in Docker - #3723 by @michaljelonek
- Update S3 deployment documentation to include CORS configuration note - #3743 by @NyanKiyoshi
- Fix missing migrations for is_published field of product and page model - #3757 by @jxltom
- Fix problem with l10n in Braintree payment gateway template - #3691 by @Kwaidan00
- Fix bug where payment is not filtered from active ones when creating payment - #3732 by @jxltom
- Fix incorrect cart badge location - #3786 by @jxltom
- Fix storefront styles after bootstrap is updated to 4.3.1 - #3753 by @jxltom
- Fix logo size in different browser and devices with different sizes - #3722 by @jxltom
- Rename dumpdata file `db.json` to `populatedb_data.json` - #3810 by @maarcingebala
- Prefetch collections for product availability - #3813 by @michaljelonek
- Bump django-graphql-jwt - #3814 by @michaljelonek
- Fix generating slug from title - #3816 by @maarcingebala
- New translations:
  - Estonian
  - Indonesian

## 2.3.1

- Fix access to private variant fields in API - #3773 by maarcingebala
- Limit access of quantity and allocated quantity to staff in GraphQL API #3780 by @jxltom

## 2.3.0

### API

- Return user's last checkout in the `User` type - #3578 by @fowczarek
- Automatically assign checkout to the logged in user - #3587 by @fowczarek
- Expose `chargeTaxesOnShipping` field in the `Shop` type - #3603 by @fowczarek
- Expose list of enabled payment gateways - #3639 by @fowczarek
- Validate uploaded files in a unified way - #3633 by @fowczarek
- Add mutation to trigger fetching tax rates - #3622 by @fowczarek
- Use USERNAME_FIELD instead of hard-code email field when resolving user - #3577 by @jxltom
- Require variant and quantity fields in `CheckoutLineInput` type - #3592 by @jxltom
- Preserve order of nodes in `get_nodes_or_error` function - #3632 by @jxltom
- Add list mutations for `Voucher` and `Sale` models - #3669 by @michaljelonek
- Use proper type for countries in `Voucher` type - #3664 by @michaljelonek
- Require email in when creating checkout in API - #3667 by @michaljelonek
- Unify returning errors in the `tokenCreate` mutation - #3666 by @michaljelonek
- Use `Date` field in Sale/Voucher inputs - #3672 by @michaljelonek
- Refactor checkout mutations - #3610 by @fowczarek
- Refactor `clean_instance`, so it does not returns errors anymore - #3597 by @akjanik
- Handle GraphqQL syntax errors - #3576 by @jxltom

### Core

- Refactor payments architecture - #3519 by @michaljelonek
- Improve Docker and `docker-compose` configuration - #3657 by @michaljelonek
- Allow setting payment status manually for dummy gateway in Storefront 1.0 - #3648 by @jxltom
- Infer default transaction kind from operation type - #3646 by @jxltom
- Get correct payment status for order without any payments - #3605 by @jxltom
- Add default ordering by `id` for `CartLine` model - #3593 by @jxltom
- Fix "set password" email sent to customer created in the dashboard - #3688 by @Kwaidan00

### Dashboard 2.0

- ️Add taxes section - #3622 by @dominik-zeglen
- Add drag'n'drop image upload - #3611 by @dominik-zeglen
- Unify grid handling - #3520 by @dominik-zeglen
- Add component generator - #3670 by @dominik-zeglen
- Throw Typescript errors while snapshotting - #3611 by @dominik-zeglen
- Simplify mutation's error checking - #3589 by @dominik-zeglen
- Fix order cancelling - #3624 by @dominik-zeglen
- Fix logo placement - #3602 by @dominik-zeglen

### Other notable changes

- Register Celery task for updating exchange rates - #3599 by @jxltom
- Fix handling different attributes with the same slug - #3626 by @jxltom
- Add missing migrations for tax rate choices - #3629 by @jxltom
- Fix `TypeError` on calling `get_client_token` - #3660 by @michaljelonek
- Make shipping required as default when creating product types - #3655 by @jxltom
- Display payment status on customer's account page in Storefront 1.0 - #3637 by @jxltom
- Make order fields sequence in Dashboard 1.0 same as in Dashboard 2.0 - #3606 by @jxltom
- Fix returning products for homepage for the currently viewing user - #3598 by @jxltom
- Allow filtering payments by status in Dashboard 1.0 - #3608 by @jxltom
- Fix typo in the definition of order status - #3649 by @jxltom
- Add margin for order notes section - #3650 by @jxltom
- Fix logo position - #3609, #3616 by @jxltom
- Storefront visual improvements - #3696 by @piotrgrundas
- Fix product list price filter - #3697 by @Kwaidan00
- Redirect to success page after successful payment - #3693 by @Kwaidan00

## 2.2.0

### API

- Use `PermissionEnum` as input parameter type for `permissions` field - #3434 by @maarcingebala
- Add "authorize" and "charge" mutations for payments - #3426 by @jxltom
- Add alt text to product thumbnails and background images of collections and categories - #3429 by @fowczarek
- Fix passing decimal arguments = #3457 by @fowczarek
- Allow sorting products by the update date - #3470 by @jxltom
- Validate and clear the shipping method in draft order mutations - #3472 by @fowczarek
- Change tax rate field to choice field - #3478 by @fowczarek
- Allow filtering attributes by collections - #3508 by @maarcingebala
- Resolve to `None` when empty object ID was passed as mutation argument - #3497 by @maarcingebala
- Change `errors` field type from [Error] to [Error!] - #3489 by @fowczarek
- Support creating default variant for product types that don't use multiple variants - #3505 by @fowczarek
- Validate SKU when creating a default variant - #3555 by @fowczarek
- Extract enums to separate files - #3523 by @maarcingebala

### Core

- Add Stripe payment gateway - #3408 by @jxltom
- Add `first_name` and `last_name` fields to the `User` model - #3101 by @fowczarek
- Improve several payment validations - #3418 by @jxltom
- Optimize payments related database queries - #3455 by @jxltom
- Add publication date to collections - #3369 by @k-brk
- Fix hard-coded site name in order PDFs - #3526 by @NyanKiyoshi
- Update favicons to the new style - #3483 by @dominik-zeglen
- Fix migrations for default currency - #3235 by @bykof
- Remove Elasticsearch from `docker-compose.yml` - #3482 by @maarcingebala
- Resort imports in tests - #3471 by @jxltom
- Fix the no shipping orders payment crash on Stripe - #3550 by @NyanKiyoshi
- Bump backend dependencies - #3557 by @maarcingebala. This PR removes security issue CVE-2019-3498 which was present in Django 2.1.4. Saleor however wasn't vulnerable to this issue as it doesn't use the affected `django.views.defaults.page_not_found()` view.
- Generate random data using the default currency - #3512 by @stephenmoloney
- New translations:
  - Catalan
  - Serbian

### Dashboard 2.0

- Restyle product selection dialogs - #3499 by @dominik-zeglen, @maarcingebala
- Fix minor visual bugs in Dashboard 2.0 - #3433 by @dominik-zeglen
- Display warning if order draft has missing data - #3431 by @dominik-zeglen
- Add description field to collections - #3435 by @dominik-zeglen
- Add query batching - #3443 by @dominik-zeglen
- Use autocomplete fields in country selection - #3443 by @dominik-zeglen
- Add alt text to categories and collections - #3461 by @dominik-zeglen
- Use first and last name of a customer or staff member in UI - #3247 by @Bonifacy1, @dominik-zeglen
- Show error page if an object was not found - #3463 by @dominik-zeglen
- Fix simple product's inventory data saving bug - #3474 by @dominik-zeglen
- Replace `thumbnailUrl` with `thumbnail { url }` - #3484 by @dominik-zeglen
- Change "Feature on Homepage" switch behavior - #3481 by @dominik-zeglen
- Expand payment section in order view - #3502 by @dominik-zeglen
- Change TypeScript loader to speed up the build process - #3545 by @patrys

### Bugfixes

- Do not show `Pay For Order` if order is partly paid since partial payment is not supported - #3398 by @jxltom
- Fix attribute filters in the products category view - #3535 by @fowczarek
- Fix storybook dependencies conflict - #3544 by @dominik-zeglen

## 2.1.0

### API

- Change selected connection fields to lists - #3307 by @fowczarek
- Require pagination in connections - #3352 by @maarcingebala
- Replace Graphene view with a custom one - #3263 by @patrys
- Change `sortBy` parameter to use enum type - #3345 by @fowczarek
- Add `me` query to fetch data of a logged-in user - #3202, #3316 by @fowczarek
- Add `canFinalize` field to the Order type - #3356 by @fowczarek
- Extract resolvers and mutations to separate files - #3248 by @fowczarek
- Add VAT tax rates field to country - #3392 by @michaljelonek
- Allow creating orders without users - #3396 by @fowczarek

### Core

- Add Razorpay payment gatway - #3205 by @NyanKiyoshi
- Use standard tax rate as a default tax rate value - #3340 by @fowczarek
- Add description field to the Collection model - #3275 by @fowczarek
- Enforce the POST method on VAT rates fetching - #3337 by @NyanKiyoshi
- Generate thumbnails for category/collection background images - #3270 by @NyanKiyoshi
- Add warm-up support in product image creation mutation - #3276 by @NyanKiyoshi
- Fix error in the `populatedb` script when running it not from the project root - #3272 by @NyanKiyoshi
- Make Webpack rebuilds fast - #3290 by @patrys
- Skip installing Chromium to make deployment faster - #3227 by @jxltom
- Add default test runner - #3258 by @jxltom
- Add Transifex client to Pipfile - #3321 by @jxltom
- Remove additional pytest arguments in tox - #3338 by @jxltom
- Remove test warnings - #3339 by @jxltom
- Remove runtime warning when product has discount - #3310 by @jxltom
- Remove `django-graphene-jwt` warnings - #3228 by @jxltom
- Disable deprecated warnings - #3229 by @jxltom
- Add `AWS_S3_ENDPOINT_URL` setting to support DigitalOcean spaces. - #3281 by @hairychris
- Add `.gitattributes` file to hide diffs for generated files on Github - #3055 by @NyanKiyoshi
- Add database sequence reset to `populatedb` - #3406 by @michaljelonek
- Get authorized amount from succeeded auth transactions - #3417 by @jxltom
- Resort imports by `isort` - #3412 by @jxltom

### Dashboard 2.0

- Add confirmation modal when leaving view with unsaved changes - #3375 by @dominik-zeglen
- Add dialog loading and error states - #3359 by @dominik-zeglen
- Split paths and urls - #3350 by @dominik-zeglen
- Derive state from props in forms - #3360 by @dominik-zeglen
- Apply debounce to autocomplete fields - #3351 by @dominik-zeglen
- Use Apollo signatures - #3353 by @dominik-zeglen
- Add order note field in the order details view - #3346 by @dominik-zeglen
- Add app-wide progress bar - #3312 by @dominik-zeglen
- Ensure that all queries are built on top of TypedQuery - #3309 by @dominik-zeglen
- Close modal windows automatically - #3296 by @dominik-zeglen
- Move URLs to separate files - #3295 by @dominik-zeglen
- Add basic filters for products and orders list - #3237 by @Bonifacy1
- Fetch default currency from API - #3280 by @dominik-zeglen
- Add `displayName` property to components - #3238 by @Bonifacy1
- Add window titles - #3279 by @dominik-zeglen
- Add paginator component - #3265 by @dominik-zeglen
- Update Material UI to 3.6 - #3387 by @patrys
- Upgrade React, Apollo, Webpack and Babel - #3393 by @patrys
- Add pagination for required connections - #3411 by @dominik-zeglen

### Bugfixes

- Fix language codes - #3311 by @jxltom
- Fix resolving empty attributes list - #3293 by @maarcingebala
- Fix range filters not being applied - #3385 by @michaljelonek
- Remove timeout for updating image height - #3344 by @jxltom
- Return error if checkout was not found - #3289 by @maarcingebala
- Solve an auto-resize conflict between Materialize and medium-editor - #3367 by @adonig
- Fix calls to `ngettext_lazy` - #3380 by @patrys
- Filter preauthorized order from succeeded transactions - #3399 by @jxltom
- Fix incorrect country code in fixtures - #3349 by @bingimar
- Fix updating background image of a collection - #3362 by @fowczarek & @dominik-zeglen

### Docs

- Document settings related to generating thumbnails on demand - #3329 by @NyanKiyoshi
- Improve documentation for Heroku deployment - #3170 by @raybesiga
- Update documentation on Docker deployment - #3326 by @jxltom
- Document payment gateway configuration - #3376 by @NyanKiyoshi

## 2.0.0

### API

- Add mutation to delete a customer; add `isActive` field in `customerUpdate` mutation - #3177 by @maarcingebala
- Add mutations to manage authorization keys - #3082 by @maarcingebala
- Add queries for dashboard homepage - #3146 by @maarcingebala
- Allows user to unset homepage collection - #3140 by @oldPadavan
- Use enums as permission codes - #3095 by @the-bionic
- Return absolute image URLs - #3182 by @maarcingebala
- Add `backgroundImage` field to `CategoryInput` - #3153 by @oldPadavan
- Add `dateJoined` and `lastLogin` fields in `User` type - #3169 by @maarcingebala
- Separate `parent` input field from `CategoryInput` - #3150 by @akjanik
- Remove duplicated field in Order type - #3180 by @maarcingebala
- Handle empty `backgroundImage` field in API - #3159 by @maarcingebala
- Generate name-based slug in collection mutations - #3145 by @akjanik
- Remove products field from `collectionUpdate` mutation - #3141 by @oldPadavan
- Change `items` field in `Menu` type from connection to list - #3032 by @oldPadavan
- Make `Meta.description` required in `BaseMutation` - #3034 by @oldPadavan
- Apply `textwrap.dedent` to GraphQL descriptions - #3167 by @fowczarek

### Dashboard 2.0

- Add collection management - #3135 by @dominik-zeglen
- Add customer management - #3176 by @dominik-zeglen
- Add homepage view - #3155, #3178 by @Bonifacy1 and @dominik-zeglen
- Add product type management - #3052 by @dominik-zeglen
- Add site settings management - #3071 by @dominik-zeglen
- Escape node IDs in URLs - #3115 by @dominik-zeglen
- Restyle categories section - #3072 by @Bonifacy1

### Other

- Change relation between `ProductType` and `Attribute` models - #3097 by @maarcingebala
- Remove `quantity-allocated` generation in `populatedb` script - #3084 by @MartinSeibert
- Handle `Money` serialization - #3131 by @Pacu2
- Do not collect unnecessary static files - #3050 by @jxltom
- Remove host mounted volume in `docker-compose` - #3091 by @tiangolo
- Remove custom services names in `docker-compose` - #3092 by @tiangolo
- Replace COUNTRIES with countries.countries - #3079 by @neeraj1909
- Installing dev packages in docker since tests are needed - #3078 by @jxltom
- Remove comparing string in address-form-panel template - #3074 by @tomcio1205
- Move updating variant names to a Celery task - #3189 by @fowczarek

### Bugfixes

- Fix typo in `clean_input` method - #3100 by @the-bionic
- Fix typo in `ShippingMethod` model - #3099 by @the-bionic
- Remove duplicated variable declaration - #3094 by @the-bionic

### Docs

- Add createdb note to getting started for Windows - #3106 by @ajostergaard
- Update docs on pipenv - #3045 by @jxltom<|MERGE_RESOLUTION|>--- conflicted
+++ resolved
@@ -34,11 +34,8 @@
 - Set up explicit __hash__ function - #3979 by @akjanik
 - Update node-sass to latest version to fix node-js 12 compatibility - #4033 @NyanKiyoshi
 - Ensure adding to quantities in checkout is respecting the limits set both in storefront 1.0 and in the API - #4005 by @NyanKiyoshi
-<<<<<<< HEAD
+- Fix price_range_as_dict function - #3999 by @zodiacfireworks
 - Remove unused decorator - #4036 by @maarcingebala
-=======
-- Fix price_range_as_dict function - #3999 by @zodiacfireworks
->>>>>>> 84deef3b
 
 
 ## 2.5.0
