--- conflicted
+++ resolved
@@ -30,13 +30,10 @@
 - Optimize children field on Category type - #7045 by @IKarbowiak
 - Added support for querying objects by metadata fields - #6683 by @LeOndaz
 - Avoid using `get_plugins_manager` method - #7052 by @IKarbowiak
-<<<<<<< HEAD
 - Add field `languageCode` to types: `AccountInput`, `AccountRegisterInput`, `CheckoutCreateInput`, `CustomerInput`, `Order`, `User`. Add field `languageCodeEnum` to `Order` type. Add new mutation `CheckoutLanguageCodeUpdate`. Deprecate field `Order.languageCode`.  - #6609 by @korycins
-=======
 - Extend `Transaction` type with gateway response and `Payment` type with filter - #7062 by @IKarbowiak
 - Fix invalid tax rates for lines - #7058 by @IKarbowiak
 - Allow seeing unconfirmed orders - #7072 by @IKarbowiak
->>>>>>> 4ce6ccf8
 
 ### Breaking
 - Multichannel MVP: Multicurrency - #6242 by @fowczarek @d-wysocki
