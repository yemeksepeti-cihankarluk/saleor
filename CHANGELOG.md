# Changelog

All notable, unreleased changes to this project will be documented in this file. For the released changes, please visit the [Releases](https://github.com/mirumee/saleor/releases) page.

## [Unreleased]

- Account confirmation email - #5126 by @tomaszszymanski129
- Relocate Checkout and CheckoutLine methods into separate module and update checkout related plugins to use them - #4980 by @krzysztofwolski
- Fix problem with free shipping voucher - #4942 by @IKarbowiak
- Add sub-categories to random data - #4949 by @IKarbowiak
- Deprecate `localized` field in Money type - #4952 by @IKarbowiak
- Fix for shipping api doesn't apply taxes - #4913 by @kswiatek92
- Query object translation with only manage_translation permission - #4914 by @fowczarek
- Add customer note to draft orders api - #4973 by @IKarbowiak
- Allow to delete category and leave products - #4970 by @IKarbowiak
- Remove thumbnail generation from migration - #3494 by @kswiatek92
- Rename 'shipping_date' field in fulfillment model to 'created' - #2433 by @kswiatek92
- Reduce number of queries for 'completeCheckout' mutation - #4989 by @IKarbowiak
- Now force pytest to ignore the environment variable containing the django settings module - #4992 by @NyanKiyoshi
- Extend JWT token payload with user information - #4987 by @salwator
- Optimize the queries for product list in the dashboard - #4995 by @IKarbowiak
- Drop dashboard 1.0 - #5000 by @IKarbowiak
- Fixed serialization error on weight fields when running `loaddata` and `dumpdb` - #5005 by @NyanKiyoshi
- Fixed JSON encoding error on Google Analytics reporting - #5004 by @NyanKiyoshi
- Create custom field to translation, use new translation types in translations query - #5007 by @fowczarek
- Take allocated stock in account in `StockAvailability` filter - #5019 by @simonbru
- Generate matching postal codes for US addresses - #5033 by @maarcingebala
- Update debug toolbar - #5032 by @IKarbowiak
- Allow staff member to receive notification about customers orders - #4993 by @kswiatek92
- JWT payload now contains user global id - #5039 by @salwator
- Made middleware path resolving lazy and refactored middleware names - #5041 by @NyanKiyoshi
- Generate slug in attribute value save - #5055 by @fowczarek
- Fix order status after order update - #5072 by @fowczarek
- Extend top-level connection resolvers with ability to sort results - #5018 by @fowczarek
- Drop storefront 1.0 - #5043 by @IKarbowiak
- Replace permissions strings with enums - #5038 by @kswiatek92
- Remove gateways forms and templates - #5075 by @IKarbowiak
- Add `Wishlist` models and GraphQL endpoints - #5021 by @derenio
- Remove deprecated code - #5107 by @IKarbowiak
- Fix voucher start date filtering - #5133 by @dominik-zeglen
- Search by sku in products query - #5117 by @fowczarek
- Send fulfillment update email - #5118 by @IKarbowiak
- Add address query - #5148 by @kswiatek92
- Add `checkout_quantity_changed` webhook - #5042 by @derenio
- Remove unnecessary manage_orders permission - #5142 by @kswiatek92
- Mutation to change user email - #5076 by @kswiatek92
- Add mypy checks - #5150 by @IKarbowiak
- Move extracting user or service_account from context to utils - #5152 by @kswiatek92
- Add deprecate description to order status/created arguments - #5076 by @kswiatek92
- Fix getting title field in page mutations #5160 by @maarcingebala
- Copy public and private metadata from the checkout to the order upon creation -  #5165 by @dankolbman
- Add warehouses and stocks- #4986 by @szewczykmira
- Add permission groups - #5176 by @IKarbowiak
<<<<<<< HEAD
- Fix `product_created` webhook - #5169 by @dzkb
=======
- Drop gettext occurrences - #5189 by @IKarbowiak
>>>>>>> f3131b6d

## 2.9.0

### API

- Add mutation to change customer's first name last name - #4489 by @fowczarek
- Add mutation to delete customer's account - #4494 by @fowczarek
- Add mutation to change customer's password - #4656 by @fowczarek
- Add ability to customize email sender address in emails sent by Saleor - #4820 by @NyanKiyoshi
- Add ability to filter attributes per global ID - #4640 by @NyanKiyoshi
- Add ability to search product types by value (through the name) - #4647 by @NyanKiyoshi
- Add queries and mutation for serving and saving the configuration of all plugins - #4576 by @korycins
- Add `redirectUrl` to staff and user create mutations - #4717 by @fowczarek
- Add error codes to mutations responses - #4676 by @Kwaidan00
- Add translations to countries in `shop` query - #4732 by @fowczarek
- Add support for sorting product by their attribute values through given attribute ID - #4740 by @NyanKiyoshi
- Add descriptions for queries and query arguments - #4758 by @maarcingebala
- Add support for Apollo Federation - #4825 by @salwator
- Add mutation to create multiple product variants at once - #4735 by @fowczarek
- Add default value to custom errors - #4797 by @fowczarek
- Extend `availablePaymentGateways` field with gateways' configuration data - #4774 by @salwator
- Change `AddressValidationRules` API - #4655 by @Kwaidan00
- Use search in a consistent way; add sort by product type name and publication status to `products` query. - #4715 by @fowczarek
- Unify `menuItemMove` mutation with other reordering mutations - #4734 by @NyanKiyoshi
- Don't create an order when the payment was unsuccessful - #4500 by @NyanKiyoshi
- Don't require shipping information in checkout for digital orders - #4573 by @NyanKiyoshi
- Drop `manage_users` permission from the `permissions` query - #4854 by @maarcingebala
- Deprecate `inCategory` and `inCollection` attributes filters in favor of `filter` argument - #4700 by @NyanKiyoshi & @khalibloo
- Remove `PaymentGatewayEnum` from the schema, as gateways now are dynamic plugins - #4756 by @salwator
- Require `manage_products` permission to query `costPrice` and `stockQuantity` fields - #4753 by @NyanKiyoshi
- Refactor account mutations - #4510, #4668 by @fowczarek
- Fix generating random avatars when updating staff accounts - #4521 by @maarcingebala
- Fix updating JSON menu representation in mutations - #4524 by @maarcingebala
- Fix setting variant's `priceOverride` and `costPrice` to `null` - #4754 by @NyanKiyoshi
- Fix fetching staff user without `manage_users` permission - #4835 by @fowczarek
- Ensure that a GraphQL query is a string - #4836 by @nix010
- Add ability to configure the password reset link - #4863 by @fowczarek

### Core

- Add enterprise-grade attributes management - #4351 by @dominik-zeglen and @NyanKiyoshix
- Add extensions manager - #4497 by @korycins
- Add service accounts - backend support - #4689 by @korycins
- Add support for webhooks - #4731 by @korycins
- Migrate the attributes mapping from HStore to many-to-many relation - #4663 by @NyanKiyoshi
- Create general abstraction for object metadata - #4447 by @salwator
- Add metadata to `Order` and `Fulfillment` models - #4513, #4866 by @szewczykmira
- Migrate the tax calculations to plugins - #4497 by @korycins
- Rewrite payment gateways using plugin architecture - #4669 by @salwator
- Rewrite Stripe integration to use PaymentIntents API - #4606 by @salwator
- Refactor password recovery system - #4617 by @fowczarek
- Add functionality to sort products by their "minimal variant price" - #4416 by @derenio
- Add voucher's "once per customer" feature - #4442 by @fowczarek
- Add validations for minimum password length in settings - #4735 by @fowczarek
- Add form to configure payments in the dashboard - #4807 by @szewczykmira
- Change `unique_together` in `AttributeValue` - #4805 by @fowczarek
- Change max length of SKU to 255 characters - #4811 by @lex111
- Distinguish `OrderLine` product name and variant name - #4702 by @fowczarek
- Fix updating order status after automatic fulfillment of digital products - #4709 by @korycins
- Fix error when updating or creating a sale with missing required values - #4778 by @NyanKiyoshi
- Fix error filtering pages by URL in the dashboard 1.0 - #4776 by @NyanKiyoshi
- Fix display of the products tax rate in the details page of dashboard 1.0 - #4780 by @NyanKiyoshi
- Fix adding the same product into a collection multiple times - #4518 by @NyanKiyoshi
- Fix crash when placing an order when a customer happens to have the same address more than once - #4824 by @NyanKiyoshi
- Fix time zone based tests - #4468 by @fowczarek
- Fix serializing empty URLs as a string when creating menu items - #4616 by @maarcingebala
- The invalid IP address in HTTP requests now fallback to the requester's IP address. - #4597 by @NyanKiyoshi
- Fix product variant update with current attribute values - #4936 by @fowczarek
- Update checkout last field and add auto now fields to save with update_fields parameter - #5177 by @IKarbowiak

### Dashboard 2.0

- Allow selecting the number of rows displayed in dashboard's list views - #4414 by @benekex2
- Add ability to toggle visible columns in product list - #4608 by @dominik-zeglen
- Add voucher settings - #4556 by @benekex2
- Contrast improvements - #4508 by @benekex2
- Display menu item form errors - #4551 by @dominik-zeglen
- Do not allow random IDs to appear in snapshots - #4495 by @dominik-zeglen
- Input UI changes - #4542 by @benekex2
- Implement new menu design - #4476 by @benekex2
- Refetch attribute list after closing modal - #4615 by @dominik-zeglen
- Add config for Testcafe - #4553 by @dominik-zeglen
- Fix product type taxes select - #4453 by @benekex2
- Fix form reloading - #4467 by @dominik-zeglen
- Fix voucher limit value when checkbox unchecked - #4456 by @benekex2
- Fix searches and pickers - #4487 by @dominik-zeglen
- Fix dashboard menu styles - #4491 by @benekex2
- Fix menu responsiveness - #4511 by @benekex2
- Fix loosing focus while typing in the product description field - #4549 by @dominik-zeglen
- Fix MUI warnings - #4588 by @dominik-zeglen
- Fix bulk action checkboxes - #4618 by @dominik-zeglen
- Fix rendering user avatar when it's empty #4546 by @maarcingebala
- Remove Dashboard 2.0 files form Saleor repository - #4631 by @dominik-zeglen

### Other notable changes

- Replace Pipenv with Poetry - #3894 by @michaljelonek
- Upgrade `django-prices` to v2.1 - #4639 by @NyanKiyoshi
- Disable reports from uWSGI about broken pipe and write errors from disconnected clients - #4596 by @NyanKiyoshi
- Fix the random failures of `populatedb` trying to create users with an existing email - #4769 by @NyanKiyoshi
- Enforce `pydocstyle` for Python docstrings over the project - #4562 by @NyanKiyoshi
- Move Django Debug Toolbar to dev requirements - #4454 by @derenio
- Change license for artwork to CC-BY 4.0
- New translations:
  - Greek

## 2.8.0

### Core

- Avatax backend support - #4310 by @korycins
- Add ability to store used payment sources in gateways (first implemented in Braintree) - #4195 by @salwator
- Add ability to specify a minimal quantity of checkout items for a voucher - #4427 by @fowczarek
- Change the type of start and end date fields from Date to DateTime - #4293 by @fowczarek
- Revert the custom dynamic middlewares - #4452 by @NyanKiyoshi

### Dashboard 2.0

- UX improvements in Vouchers section - #4362 by @benekex2
- Add company address configuration - #4432 by @benekex2
- Require name when saving a custom list filter - #4269 by @benekex2
- Use `esModuleInterop` flag in `tsconfig.json` to simplify imports - #4372 by @dominik-zeglen
- Use hooks instead of a class component in forms - #4374 by @dominik-zeglen
- Drop CSRF token header from API client - #4357 by @dominik-zeglen
- Fix various bugs in the product section - #4429 by @dominik-zeglen

### Other notable changes

- Fix error when creating a checkout with voucher code - #4292 by @NyanKiyoshi
- Fix error when users enter an invalid phone number in an address - #4404 by @NyanKiyoshi
- Fix error when adding a note to an anonymous order - #4319 by @NyanKiyoshi
- Fix gift card duplication error in the `populatedb` script - #4336 by @fowczarek
- Fix vouchers apply once per order - #4339 by @fowczarek
- Fix discount tests failing at random - #4401 by @korycins
- Add `SPECIFIC_PRODUCT` type to `VoucherType` - #4344 by @fowczarek
- New translations:
  - Icelandic
- Refactored the backend side of `checkoutCreate` to improve performances and prevent side effects over the user's checkout if the checkout creation was to fail. - #4367 by @NyanKiyoshi
- Refactored the logic of cleaning the checkout shipping method over the API, so users do not lose the shipping method when updating their checkout. If the shipping method becomes invalid, it will be replaced by the cheapest available. - #4367 by @NyanKiyoshi & @szewczykmira
- Refactored process of getting available shipping methods to make it easier to understand and prevent human-made errors. - #4367 by @NyanKiyoshi
- Moved 3D secure option to Braintree plugin configuration and update config structure mechanism - #4751 by @salwator

## 2.7.0

### API

- Create order only when payment is successful - #4154 by @NyanKiyoshi
- Order Events containing order lines or fulfillment lines now return the line object in the GraphQL API - #4114 by @NyanKiyoshi
- GraphQL now prints exceptions to stderr as well as returning them or not - #4148 by @NyanKiyoshi
- Refactored API resolvers to static methods with root typing - #4155 by @NyanKiyoshi
- Add phone validation in the GraphQL API to handle the library upgrade - #4156 by @NyanKiyoshi

### Core

- Add basic Gift Cards support in the backend - #4025 by @fowczarek
- Add the ability to sort products within a collection - #4123 by @NyanKiyoshi
- Implement customer events - #4094 by @NyanKiyoshi
- Merge "authorize" and "capture" operations - #4098 by @korycins, @NyanKiyoshi
- Separate the Django middlewares from the GraphQL API middlewares - #4102 by @NyanKiyoshi, #4186 by @cmiacz

### Dashboard 2.0

- Add navigation section - #4012 by @dominik-zeglen
- Add filtering on product list - #4193 by @dominik-zeglen
- Add filtering on orders list - #4237 by @dominik-zeglen
- Change input style and improve Storybook stories - #4115 by @dominik-zeglen
- Migrate deprecated fields in Dashboard 2.0 - #4121 by @benekex2
- Add multiple select checkbox - #4133, #4146 by @benekex2
- Rename menu items in Dashboard 2.0 - #4172 by @benekex2
- Category delete modal improvements - #4171 by @benekex2
- Close modals on click outside - #4236 - by @benekex2
- Use date localize hook in translations - #4202 by @dominik-zeglen
- Unify search API - #4200 by @dominik-zeglen
- Default default PAGINATE_BY - #4238 by @dominik-zeglen
- Create generic filtering interface - #4221 by @dominik-zeglen
- Add default state to rich text editor = #4281 by @dominik-zeglen
- Fix translation discard button - #4109 by @benekex2
- Fix draftail options and icons - #4132 by @benekex2
- Fix typos and messages in Dashboard 2.0 - #4168 by @benekex2
- Fix view all orders button - #4173 by @benekex2
- Fix visibility card view - #4198 by @benekex2
- Fix query refetch after selecting an object in list - #4272 by @dominik-zeglen
- Fix image selection in variants - #4270 by @benekex2
- Fix collection search - #4267 by @dominik-zeglen
- Fix quantity height in draft order edit - #4273 by @benekex2
- Fix checkbox clickable area size - #4280 by @dominik-zeglen
- Fix breaking object selection in menu section - #4282 by @dominik-zeglen
- Reset selected items when tab switch - #4268 by @benekex2

### Other notable changes

- Add support for Google Cloud Storage - #4127 by @chetabahana
- Adding a nonexistent variant to checkout no longer crashes - #4166 by @NyanKiyoshi
- Disable storage of Celery results - #4169 by @NyanKiyoshi
- Disable polling in Playground - #4188 by @maarcingebala
- Cleanup code for updated function names and unused argument - #4090 by @jxltom
- Users can now add multiple "Add to Cart" forms in a single page - #4165 by @NyanKiyoshi
- Fix incorrect argument in `get_client_token` in Braintree integration - #4182 by @maarcingebala
- Fix resolving attribute values when transforming them to HStore - #4161 by @maarcingebala
- Fix wrong calculation of subtotal in cart page - #4145 by @korycins
- Fix margin calculations when product/variant price is set to zero - #4170 by @MahmoudRizk
- Fix applying discounts in checkout's subtotal calculation in API - #4192 by @maarcingebala
- Fix GATEWAYS_ENUM to always contain all implemented payment gateways - #4108 by @koradon

## 2.6.0

### API

- Add unified filtering interface in resolvers - #3952, #4078 by @korycins
- Add mutations for bulk actions - #3935, #3954, #3967, #3969, #3970 by @akjanik
- Add mutation for reordering menu items - #3958 by @NyanKiyoshi
- Optimize queries for single nodes - #3968 @NyanKiyoshi
- Refactor error handling in mutations #3891 by @maarcingebala & @akjanik
- Specify mutation permissions through Meta classes - #3980 by @NyanKiyoshi
- Unify pricing access in products and variants - #3948 by @NyanKiyoshi
- Use only_fields instead of exclude_fields in type definitions - #3940 by @michaljelonek
- Prefetch collections when getting sales of a bunch of products - #3961 by @NyanKiyoshi
- Remove unnecessary dedents from GraphQL schema so new Playground can work - #4045 by @salwator
- Restrict resolving payment by ID - #4009 @NyanKiyoshi
- Require `checkoutId` for updating checkout's shipping and billing address - #4074 by @jxltom
- Handle errors in `TokenVerify` mutation - #3981 by @fowczarek
- Unify argument names in types and resolvers - #3942 by @NyanKiyoshi

### Core

- Use Black as the default code formatting tool - #3852 by @krzysztofwolski and @NyanKiyoshi
- Dropped Python 3.5 support - #4028 by @korycins
- Rename Cart to Checkout - #3963 by @michaljelonek
- Use data classes to exchange data with payment gateways - #4028 by @korycins
- Refactor order events - #4018 by @NyanKiyoshi

### Dashboard 2.0

- Add bulk actions - #3955 by @dominik-zeglen
- Add user avatar management - #4030 by @benekex2
- Add navigation drawer support on mobile devices - #3839 by @benekex2
- Fix rendering validation errors in product form - #4024 by @benekex2
- Move dialog windows to query string rather than router paths - #3953 by @dominik-zeglen
- Update order events types - #4089 by @jxltom
- Code cleanup by replacing render props with react hooks - #4010 by @dominik-zeglen

### Other notable changes

- Add setting to enable Django Debug Toolbar - #3983 by @koradon
- Use newest GraphQL Playground - #3971 by @salwator
- Ensure adding to quantities in the checkout is respecting the limits - #4005 by @NyanKiyoshi
- Fix country area choices - #4008 by @fowczarek
- Fix price_range_as_dict function - #3999 by @zodiacfireworks
- Fix the product listing not showing in the voucher when there were products selected - #4062 by @NyanKiyoshi
- Fix crash in Dashboard 1.0 when updating an order address's phone number - #4061 by @NyanKiyoshi
- Reduce the time of tests execution by using dummy password hasher - #4083 by @korycins
- Set up explicit **hash** function - #3979 by @akjanik
- Unit tests use none as media root - #3975 by @korycins
- Update file field styles with materializecss template filter - #3998 by @zodiacfireworks
- New translations:
  - Albanian
  - Colombian Spanish
  - Lithuanian

## 2.5.0

### API

- Add query to fetch draft orders - #3809 by @michaljelonek
- Add bulk delete mutations - #3838 by @michaljelonek
- Add `languageCode` enum to API - #3819 by @michaljelonek, #3854 by @jxltom
- Duplicate address instances in checkout mutations - #3866 by @pawelzar
- Restrict access to `orders` query for unauthorized users - #3861 by @pawelzar
- Support setting address as default in address mutations - #3787 by @jxltom
- Fix phone number validation in GraphQL when country prefix not given - #3905 by @patrys
- Report pretty stack traces in DEBUG mode - #3918 by @patrys

### Core

- Drop support for Django 2.1 and Django 1.11 (previous LTS) - #3929 by @patrys
- Fulfillment of digital products - #3868 by @korycins
- Introduce avatars for staff accounts - #3878 by @pawelzar
- Refactor the account avatars path from a relative to absolute - #3938 by @NyanKiyoshi

### Dashboard 2.0

- Add translations section - #3884 by @dominik-zeglen
- Add light/dark theme - #3856 by @dominik-zeglen
- Add customer's address book view - #3826 by @dominik-zeglen
- Add "Add variant" button on the variant details page = #3914 by @dominik-zeglen
- Add back arrows in "Configure" subsections - #3917 by @dominik-zeglen
- Display avatars in staff views - #3922 by @dominik-zeglen
- Prevent user from changing his own status and permissions - #3922 by @dominik-zeglen
- Fix crashing product create view - #3837, #3910 by @dominik-zeglen
- Fix layout in staff members details page - #3857 by @dominik-zeglen
- Fix unfocusing rich text editor - #3902 by @dominik-zeglen
- Improve accessibility - #3856 by @dominik-zeglen

### Other notable changes

- Improve user and staff management in dashboard 1.0 - #3781 by @jxltom
- Fix default product tax rate in Dashboard 1.0 - #3880 by @pawelzar
- Fix logo in docs - #3928 by @michaljelonek
- Fix name of logo file - #3867 by @jxltom
- Fix variants for juices in example data - #3926 by @michaljelonek
- Fix alignment of the cart dropdown on new bootstrap version - #3937 by @NyanKiyoshi
- Refactor the account avatars path from a relative to absolute - #3938 by @NyanKiyoshi
- New translations:
  - Armenian
  - Portuguese
  - Swahili
  - Thai

## 2.4.0

### API

- Add model translations support in GraphQL API - #3789 by @michaljelonek
- Add mutations to manage addresses for authenticated customers - #3772 by @Kwaidan00, @maarcingebala
- Add mutation to apply vouchers in checkout - #3739 by @Kwaidan00
- Add thumbnail field to `OrderLine` type - #3737 by @michaljelonek
- Add a query to fetch order by token - #3740 by @michaljelonek
- Add city choices and city area type to address validator API - #3788 by @jxltom
- Fix access to unpublished objects in API - #3724 by @Kwaidan00
- Fix bug where errors are not returned when creating fulfillment with a non-existent order line - #3777 by @jxltom
- Fix `productCreate` mutation when no product type was provided - #3804 by @michaljelonek
- Enable database search in products query - #3736 by @michaljelonek
- Use authenticated user's email as default email in creating checkout - #3726 by @jxltom
- Generate voucher code if it wasn't provided in mutation - #3717 by @Kwaidan00
- Improve limitation of vouchers by country - #3707 by @michaljelonek
- Only include canceled fulfillments for staff in fulfillment API - #3778 by @jxltom
- Support setting address as when creating customer address #3782 by @jxltom
- Fix generating slug from title - #3816 by @maarcingebala
- Add `variant` field to `OrderLine` type - #3820 by @maarcingebala

### Core

- Add JSON fields to store rich-text content - #3756 by @michaljelonek
- Add function to recalculate total order weight - #3755 by @Kwaidan00, @maarcingebala
- Unify cart creation logic in API and Django views - #3761, #3790 by @maarcingebala
- Unify payment creation logic in API and Django views - #3715 by @maarcingebala
- Support partially charged and refunded payments - #3735 by @jxltom
- Support partial fulfillment of ordered items - #3754 by @jxltom
- Fix applying discounts when a sale has no end date - #3595 by @cprinos

### Dashboard 2.0

- Add "Discounts" section - #3654 by @dominik-zeglen
- Add "Pages" section; introduce Draftail WYSIWYG editor - #3751 by @dominik-zeglen
- Add "Shipping Methods" section - #3770 by @dominik-zeglen
- Add support for date and datetime components - #3708 by @dominik-zeglen
- Restyle app layout - #3811 by @dominik-zeglen

### Other notable changes

- Unify model field names related to models' public access - `publication_date` and `is_published` - #3706 by @michaljelonek
- Improve filter orders by payment status - #3749 @jxltom
- Refactor translations in emails - #3701 by @Kwaidan00
- Use exact image versions in docker-compose - #3742 by @ashishnitinpatil
- Sort order payment and history in descending order - #3747 by @jxltom
- Disable style-loader in dev mode - #3720 by @jxltom
- Add ordering to shipping method - #3806 by @michaljelonek
- Add missing type definition for dashboard 2.0 - #3776 by @jxltom
- Add header and footer for checkout success pages #3752 by @jxltom
- Add instructions for using local assets in Docker - #3723 by @michaljelonek
- Update S3 deployment documentation to include CORS configuration note - #3743 by @NyanKiyoshi
- Fix missing migrations for is_published field of product and page model - #3757 by @jxltom
- Fix problem with l10n in Braintree payment gateway template - #3691 by @Kwaidan00
- Fix bug where payment is not filtered from active ones when creating payment - #3732 by @jxltom
- Fix incorrect cart badge location - #3786 by @jxltom
- Fix storefront styles after bootstrap is updated to 4.3.1 - #3753 by @jxltom
- Fix logo size in different browser and devices with different sizes - #3722 by @jxltom
- Rename dumpdata file `db.json` to `populatedb_data.json` - #3810 by @maarcingebala
- Prefetch collections for product availability - #3813 by @michaljelonek
- Bump django-graphql-jwt - #3814 by @michaljelonek
- Fix generating slug from title - #3816 by @maarcingebala
- New translations:
  - Estonian
  - Indonesian

## 2.3.1

- Fix access to private variant fields in API - #3773 by maarcingebala
- Limit access of quantity and allocated quantity to staff in GraphQL API #3780 by @jxltom

## 2.3.0

### API

- Return user's last checkout in the `User` type - #3578 by @fowczarek
- Automatically assign checkout to the logged in user - #3587 by @fowczarek
- Expose `chargeTaxesOnShipping` field in the `Shop` type - #3603 by @fowczarek
- Expose list of enabled payment gateways - #3639 by @fowczarek
- Validate uploaded files in a unified way - #3633 by @fowczarek
- Add mutation to trigger fetching tax rates - #3622 by @fowczarek
- Use USERNAME_FIELD instead of hard-code email field when resolving user - #3577 by @jxltom
- Require variant and quantity fields in `CheckoutLineInput` type - #3592 by @jxltom
- Preserve order of nodes in `get_nodes_or_error` function - #3632 by @jxltom
- Add list mutations for `Voucher` and `Sale` models - #3669 by @michaljelonek
- Use proper type for countries in `Voucher` type - #3664 by @michaljelonek
- Require email in when creating checkout in API - #3667 by @michaljelonek
- Unify returning errors in the `tokenCreate` mutation - #3666 by @michaljelonek
- Use `Date` field in Sale/Voucher inputs - #3672 by @michaljelonek
- Refactor checkout mutations - #3610 by @fowczarek
- Refactor `clean_instance`, so it does not returns errors anymore - #3597 by @akjanik
- Handle GraphqQL syntax errors - #3576 by @jxltom

### Core

- Refactor payments architecture - #3519 by @michaljelonek
- Improve Docker and `docker-compose` configuration - #3657 by @michaljelonek
- Allow setting payment status manually for dummy gateway in Storefront 1.0 - #3648 by @jxltom
- Infer default transaction kind from operation type - #3646 by @jxltom
- Get correct payment status for order without any payments - #3605 by @jxltom
- Add default ordering by `id` for `CartLine` model - #3593 by @jxltom
- Fix "set password" email sent to customer created in the dashboard - #3688 by @Kwaidan00

### Dashboard 2.0

- ️Add taxes section - #3622 by @dominik-zeglen
- Add drag'n'drop image upload - #3611 by @dominik-zeglen
- Unify grid handling - #3520 by @dominik-zeglen
- Add component generator - #3670 by @dominik-zeglen
- Throw Typescript errors while snapshotting - #3611 by @dominik-zeglen
- Simplify mutation's error checking - #3589 by @dominik-zeglen
- Fix order cancelling - #3624 by @dominik-zeglen
- Fix logo placement - #3602 by @dominik-zeglen

### Other notable changes

- Register Celery task for updating exchange rates - #3599 by @jxltom
- Fix handling different attributes with the same slug - #3626 by @jxltom
- Add missing migrations for tax rate choices - #3629 by @jxltom
- Fix `TypeError` on calling `get_client_token` - #3660 by @michaljelonek
- Make shipping required as default when creating product types - #3655 by @jxltom
- Display payment status on customer's account page in Storefront 1.0 - #3637 by @jxltom
- Make order fields sequence in Dashboard 1.0 same as in Dashboard 2.0 - #3606 by @jxltom
- Fix returning products for homepage for the currently viewing user - #3598 by @jxltom
- Allow filtering payments by status in Dashboard 1.0 - #3608 by @jxltom
- Fix typo in the definition of order status - #3649 by @jxltom
- Add margin for order notes section - #3650 by @jxltom
- Fix logo position - #3609, #3616 by @jxltom
- Storefront visual improvements - #3696 by @piotrgrundas
- Fix product list price filter - #3697 by @Kwaidan00
- Redirect to success page after successful payment - #3693 by @Kwaidan00

## 2.2.0

### API

- Use `PermissionEnum` as input parameter type for `permissions` field - #3434 by @maarcingebala
- Add "authorize" and "charge" mutations for payments - #3426 by @jxltom
- Add alt text to product thumbnails and background images of collections and categories - #3429 by @fowczarek
- Fix passing decimal arguments = #3457 by @fowczarek
- Allow sorting products by the update date - #3470 by @jxltom
- Validate and clear the shipping method in draft order mutations - #3472 by @fowczarek
- Change tax rate field to choice field - #3478 by @fowczarek
- Allow filtering attributes by collections - #3508 by @maarcingebala
- Resolve to `None` when empty object ID was passed as mutation argument - #3497 by @maarcingebala
- Change `errors` field type from [Error] to [Error!] - #3489 by @fowczarek
- Support creating default variant for product types that don't use multiple variants - #3505 by @fowczarek
- Validate SKU when creating a default variant - #3555 by @fowczarek
- Extract enums to separate files - #3523 by @maarcingebala

### Core

- Add Stripe payment gateway - #3408 by @jxltom
- Add `first_name` and `last_name` fields to the `User` model - #3101 by @fowczarek
- Improve several payment validations - #3418 by @jxltom
- Optimize payments related database queries - #3455 by @jxltom
- Add publication date to collections - #3369 by @k-brk
- Fix hard-coded site name in order PDFs - #3526 by @NyanKiyoshi
- Update favicons to the new style - #3483 by @dominik-zeglen
- Fix migrations for default currency - #3235 by @bykof
- Remove Elasticsearch from `docker-compose.yml` - #3482 by @maarcingebala
- Resort imports in tests - #3471 by @jxltom
- Fix the no shipping orders payment crash on Stripe - #3550 by @NyanKiyoshi
- Bump backend dependencies - #3557 by @maarcingebala. This PR removes security issue CVE-2019-3498 which was present in Django 2.1.4. Saleor however wasn't vulnerable to this issue as it doesn't use the affected `django.views.defaults.page_not_found()` view.
- Generate random data using the default currency - #3512 by @stephenmoloney
- New translations:
  - Catalan
  - Serbian

### Dashboard 2.0

- Restyle product selection dialogs - #3499 by @dominik-zeglen, @maarcingebala
- Fix minor visual bugs in Dashboard 2.0 - #3433 by @dominik-zeglen
- Display warning if order draft has missing data - #3431 by @dominik-zeglen
- Add description field to collections - #3435 by @dominik-zeglen
- Add query batching - #3443 by @dominik-zeglen
- Use autocomplete fields in country selection - #3443 by @dominik-zeglen
- Add alt text to categories and collections - #3461 by @dominik-zeglen
- Use first and last name of a customer or staff member in UI - #3247 by @Bonifacy1, @dominik-zeglen
- Show error page if an object was not found - #3463 by @dominik-zeglen
- Fix simple product's inventory data saving bug - #3474 by @dominik-zeglen
- Replace `thumbnailUrl` with `thumbnail { url }` - #3484 by @dominik-zeglen
- Change "Feature on Homepage" switch behavior - #3481 by @dominik-zeglen
- Expand payment section in order view - #3502 by @dominik-zeglen
- Change TypeScript loader to speed up the build process - #3545 by @patrys

### Bugfixes

- Do not show `Pay For Order` if order is partly paid since partial payment is not supported - #3398 by @jxltom
- Fix attribute filters in the products category view - #3535 by @fowczarek
- Fix storybook dependencies conflict - #3544 by @dominik-zeglen

## 2.1.0

### API

- Change selected connection fields to lists - #3307 by @fowczarek
- Require pagination in connections - #3352 by @maarcingebala
- Replace Graphene view with a custom one - #3263 by @patrys
- Change `sortBy` parameter to use enum type - #3345 by @fowczarek
- Add `me` query to fetch data of a logged-in user - #3202, #3316 by @fowczarek
- Add `canFinalize` field to the Order type - #3356 by @fowczarek
- Extract resolvers and mutations to separate files - #3248 by @fowczarek
- Add VAT tax rates field to country - #3392 by @michaljelonek
- Allow creating orders without users - #3396 by @fowczarek

### Core

- Add Razorpay payment gatway - #3205 by @NyanKiyoshi
- Use standard tax rate as a default tax rate value - #3340 by @fowczarek
- Add description field to the Collection model - #3275 by @fowczarek
- Enforce the POST method on VAT rates fetching - #3337 by @NyanKiyoshi
- Generate thumbnails for category/collection background images - #3270 by @NyanKiyoshi
- Add warm-up support in product image creation mutation - #3276 by @NyanKiyoshi
- Fix error in the `populatedb` script when running it not from the project root - #3272 by @NyanKiyoshi
- Make Webpack rebuilds fast - #3290 by @patrys
- Skip installing Chromium to make deployment faster - #3227 by @jxltom
- Add default test runner - #3258 by @jxltom
- Add Transifex client to Pipfile - #3321 by @jxltom
- Remove additional pytest arguments in tox - #3338 by @jxltom
- Remove test warnings - #3339 by @jxltom
- Remove runtime warning when product has discount - #3310 by @jxltom
- Remove `django-graphene-jwt` warnings - #3228 by @jxltom
- Disable deprecated warnings - #3229 by @jxltom
- Add `AWS_S3_ENDPOINT_URL` setting to support DigitalOcean spaces. - #3281 by @hairychris
- Add `.gitattributes` file to hide diffs for generated files on Github - #3055 by @NyanKiyoshi
- Add database sequence reset to `populatedb` - #3406 by @michaljelonek
- Get authorized amount from succeeded auth transactions - #3417 by @jxltom
- Resort imports by `isort` - #3412 by @jxltom

### Dashboard 2.0

- Add confirmation modal when leaving view with unsaved changes - #3375 by @dominik-zeglen
- Add dialog loading and error states - #3359 by @dominik-zeglen
- Split paths and urls - #3350 by @dominik-zeglen
- Derive state from props in forms - #3360 by @dominik-zeglen
- Apply debounce to autocomplete fields - #3351 by @dominik-zeglen
- Use Apollo signatures - #3353 by @dominik-zeglen
- Add order note field in the order details view - #3346 by @dominik-zeglen
- Add app-wide progress bar - #3312 by @dominik-zeglen
- Ensure that all queries are built on top of TypedQuery - #3309 by @dominik-zeglen
- Close modal windows automatically - #3296 by @dominik-zeglen
- Move URLs to separate files - #3295 by @dominik-zeglen
- Add basic filters for products and orders list - #3237 by @Bonifacy1
- Fetch default currency from API - #3280 by @dominik-zeglen
- Add `displayName` property to components - #3238 by @Bonifacy1
- Add window titles - #3279 by @dominik-zeglen
- Add paginator component - #3265 by @dominik-zeglen
- Update Material UI to 3.6 - #3387 by @patrys
- Upgrade React, Apollo, Webpack and Babel - #3393 by @patrys
- Add pagination for required connections - #3411 by @dominik-zeglen

### Bugfixes

- Fix language codes - #3311 by @jxltom
- Fix resolving empty attributes list - #3293 by @maarcingebala
- Fix range filters not being applied - #3385 by @michaljelonek
- Remove timeout for updating image height - #3344 by @jxltom
- Return error if checkout was not found - #3289 by @maarcingebala
- Solve an auto-resize conflict between Materialize and medium-editor - #3367 by @adonig
- Fix calls to `ngettext_lazy` - #3380 by @patrys
- Filter preauthorized order from succeeded transactions - #3399 by @jxltom
- Fix incorrect country code in fixtures - #3349 by @bingimar
- Fix updating background image of a collection - #3362 by @fowczarek & @dominik-zeglen

### Docs

- Document settings related to generating thumbnails on demand - #3329 by @NyanKiyoshi
- Improve documentation for Heroku deployment - #3170 by @raybesiga
- Update documentation on Docker deployment - #3326 by @jxltom
- Document payment gateway configuration - #3376 by @NyanKiyoshi

## 2.0.0

### API

- Add mutation to delete a customer; add `isActive` field in `customerUpdate` mutation - #3177 by @maarcingebala
- Add mutations to manage authorization keys - #3082 by @maarcingebala
- Add queries for dashboard homepage - #3146 by @maarcingebala
- Allows user to unset homepage collection - #3140 by @oldPadavan
- Use enums as permission codes - #3095 by @the-bionic
- Return absolute image URLs - #3182 by @maarcingebala
- Add `backgroundImage` field to `CategoryInput` - #3153 by @oldPadavan
- Add `dateJoined` and `lastLogin` fields in `User` type - #3169 by @maarcingebala
- Separate `parent` input field from `CategoryInput` - #3150 by @akjanik
- Remove duplicated field in Order type - #3180 by @maarcingebala
- Handle empty `backgroundImage` field in API - #3159 by @maarcingebala
- Generate name-based slug in collection mutations - #3145 by @akjanik
- Remove products field from `collectionUpdate` mutation - #3141 by @oldPadavan
- Change `items` field in `Menu` type from connection to list - #3032 by @oldPadavan
- Make `Meta.description` required in `BaseMutation` - #3034 by @oldPadavan
- Apply `textwrap.dedent` to GraphQL descriptions - #3167 by @fowczarek

### Dashboard 2.0

- Add collection management - #3135 by @dominik-zeglen
- Add customer management - #3176 by @dominik-zeglen
- Add homepage view - #3155, #3178 by @Bonifacy1 and @dominik-zeglen
- Add product type management - #3052 by @dominik-zeglen
- Add site settings management - #3071 by @dominik-zeglen
- Escape node IDs in URLs - #3115 by @dominik-zeglen
- Restyle categories section - #3072 by @Bonifacy1

### Other

- Change relation between `ProductType` and `Attribute` models - #3097 by @maarcingebala
- Remove `quantity-allocated` generation in `populatedb` script - #3084 by @MartinSeibert
- Handle `Money` serialization - #3131 by @Pacu2
- Do not collect unnecessary static files - #3050 by @jxltom
- Remove host mounted volume in `docker-compose` - #3091 by @tiangolo
- Remove custom services names in `docker-compose` - #3092 by @tiangolo
- Replace COUNTRIES with countries.countries - #3079 by @neeraj1909
- Installing dev packages in docker since tests are needed - #3078 by @jxltom
- Remove comparing string in address-form-panel template - #3074 by @tomcio1205
- Move updating variant names to a Celery task - #3189 by @fowczarek

### Bugfixes

- Fix typo in `clean_input` method - #3100 by @the-bionic
- Fix typo in `ShippingMethod` model - #3099 by @the-bionic
- Remove duplicated variable declaration - #3094 by @the-bionic

### Docs

- Add createdb note to getting started for Windows - #3106 by @ajostergaard
- Update docs on pipenv - #3045 by @jxltom<|MERGE_RESOLUTION|>--- conflicted
+++ resolved
@@ -51,11 +51,8 @@
 - Copy public and private metadata from the checkout to the order upon creation -  #5165 by @dankolbman
 - Add warehouses and stocks- #4986 by @szewczykmira
 - Add permission groups - #5176 by @IKarbowiak
-<<<<<<< HEAD
-- Fix `product_created` webhook - #5169 by @dzkb
-=======
 - Drop gettext occurrences - #5189 by @IKarbowiak
->>>>>>> f3131b6d
+- Fix `product_created` webhook - #5187 by @dzkb
 
 ## 2.9.0
 
