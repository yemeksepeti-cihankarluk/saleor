--- conflicted
+++ resolved
@@ -36,12 +36,9 @@
 - Prevent user from changing his own status and permissions - #3922 by @dominik-zeglen
 - Support for digital product - #3868 by @korycins
 - Add translation interface - #3884 by @dominik-zeglen
-<<<<<<< HEAD
-- Fix logo in docs - #3928 by @michaljelonek
-=======
 - Drop support for Django 2.1 and Django 1.11 (previous LTS)
 - Fix variants for juices in example data - #3926 by @michaljelonek
->>>>>>> e55617a5
+- Fix logo in docs - #3928 by @michaljelonek
 
 
 ## 2.4.0
