--- conflicted
+++ resolved
@@ -22,16 +22,13 @@
 - Add orderByToken query - #3740 by @michaljelonek
 - Enable existing search with backend picker in products query - #3736 by @michaljelonek
 - Fix bug where payment is not filtered from active ones when creating payment - #3731 by @jxltom
-<<<<<<< HEAD
-- Filter order by payment status from order's last payment - #3749 @jxltom
-=======
 - Sort order's payment and history descendingly - #3747 by @jxltom
 - Use exact image versions in docker-compose - #3742 by @ashishnitinpatil
 - Add mutation to connect voucher with checkout - #3739 by @Kwaidan00
 - Update S3 deployment documentation to include CORS configuration note - #3743 by @NyanKiyoshi
 - Fix missing migrations for is_published field of product and page model - #3757 by @jxltom
 - Add header and footer for checkout success pages #3752 by @jxltom
->>>>>>> ac764cd3
+- Filter order by payment status from order's last payment - #3749 @jxltom
 
 
 ## 2.3.0
