--- conflicted
+++ resolved
@@ -29,14 +29,11 @@
 - Introduce avatars for staff accounts - #3878 by @pawelzar
 - Fix unfocusing rich text editor - #3902 by @dominik-zeglen
 - Fix phone number validation in GraphQL when country prefix not given - #3905 by @patrys
-<<<<<<< HEAD
-- Add translation interface - #3884 by @dominik-zeglen
-=======
 - Fix product create view crash - #3910 by @dominik-zeglen
 - Add ability to create another variant from the variant details view = #3914 by @dominik-zeglen
 - Add back arrows to configure sections - #3917 by @dominik-zeglen
 - Support for digital product - #3868 by @korycins
->>>>>>> 7c203174
+- Add translation interface - #3884 by @dominik-zeglen
 
 
 ## 2.4.0
