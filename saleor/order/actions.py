--- conflicted
+++ resolved
@@ -24,31 +24,14 @@
     deallocate_stock_for_order,
     decrease_stock,
 )
-<<<<<<< HEAD
-from . import FulfillmentStatus, OrderStatus, events, utils
-from .events import fulfillment_refunded_event
-from .models import Fulfillment, FulfillmentLine, OrderLine
-from .notifications import (
-=======
 from . import (
     FulfillmentLineData,
     FulfillmentStatus,
     OrderLineData,
     OrderStatus,
-    emails,
     events,
     utils,
 )
-from .emails import (
->>>>>>> 68d384d3
-    send_fulfillment_confirmation_to_customer,
-    send_order_canceled_confirmation,
-    send_order_confirmed,
-    send_order_refunded_confirmation,
-    send_payment_confirmation,
-)
-<<<<<<< HEAD
-=======
 from .events import (
     draft_order_created_from_replace_event,
     fulfillment_refunded_event,
@@ -57,7 +40,13 @@
     order_returned_event,
 )
 from .models import Fulfillment, FulfillmentLine, Order, OrderLine
->>>>>>> 68d384d3
+from .notifications import (
+    send_fulfillment_confirmation_to_customer,
+    send_order_canceled_confirmation,
+    send_order_confirmed,
+    send_order_refunded_confirmation,
+    send_payment_confirmation,
+)
 from .utils import (
     order_line_needs_automatic_fulfillment,
     recalculate_order,
@@ -155,12 +144,8 @@
     events.payment_refunded_event(
         order=order, user=user, amount=amount, payment=payment
     )
-<<<<<<< HEAD
-    manager = get_plugins_manager()
-=======
     if not manager:
         manager = get_plugins_manager()
->>>>>>> 68d384d3
     manager.order_updated(order)
 
     send_order_refunded_confirmation(order, user, amount, payment.currency, manager)
