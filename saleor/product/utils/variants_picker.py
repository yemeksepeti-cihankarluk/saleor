--- conflicted
+++ resolved
@@ -6,25 +6,19 @@
 from ...core.taxes import display_gross_prices
 from ...core.taxes.interface import apply_taxes_to_product, show_taxes_on_storefront
 from ...core.utils import to_local_currency
-<<<<<<< HEAD
-=======
-from ...core.utils.taxes import display_gross_prices, get_tax_rate_by_name
 from ...discount import DiscountInfo
->>>>>>> f7897c7a
 from ...seo.schema.product import variant_json_ld
 from .availability import get_product_availability
 
 
 def get_variant_picker_data(
-<<<<<<< HEAD
-    product, discounts=None, taxes=None, local_currency=None, country=None
+    product,
+    discounts: Iterable[DiscountInfo] = None,
+    taxes=None,
+    local_currency=None,
+    country=None,
 ):
     availability = get_product_availability(product, discounts, country, local_currency)
-=======
-    product, discounts: Iterable[DiscountInfo] = None, taxes=None, local_currency=None
-):
-    availability = get_product_availability(product, discounts, taxes, local_currency)
->>>>>>> f7897c7a
     variants = product.variants.all()
     data = {"variantAttributes": [], "variants": []}
 
