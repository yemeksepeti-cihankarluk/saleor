--- conflicted
+++ resolved
@@ -99,11 +99,8 @@
     ProductVariantClearPrivateMeta,
     ProductVariantCreate,
     ProductVariantDelete,
-<<<<<<< HEAD
+    ProductVariantReorder,
     ProductVariantSetDefault,
-=======
-    ProductVariantReorder,
->>>>>>> 8a461b3c
     ProductVariantUpdate,
     ProductVariantUpdateMeta,
     ProductVariantUpdatePrivateMeta,
