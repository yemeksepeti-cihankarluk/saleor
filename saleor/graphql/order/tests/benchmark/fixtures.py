--- conflicted
+++ resolved
@@ -5,16 +5,17 @@
 from prices import Money, TaxedMoney
 
 from .....account.models import User
-<<<<<<< HEAD
-from .....order.models import Order
+from .....order import OrderEvents
+from .....order.models import Order, OrderEvent
 from .....payment import ChargeStatus
 from .....payment.models import Payment
 
 ORDER_COUNT_IN_BENCHMARKS = 10
+EVENTS_PER_ORDER = 5
 PAYMENTS_PER_ORDER = 3
 
 
-def _create_payments_for_order(order):
+def _prepare_payments_for_order(order):
     return [
         Payment(
             gateway="mirumee.payments.dummy",
@@ -24,13 +25,6 @@
         )
         for _ in range(PAYMENTS_PER_ORDER)
     ]
-=======
-from .....order import OrderEvents
-from .....order.models import Order, OrderEvent
-
-ORDER_COUNT_IN_BENCHMARKS = 10
-EVENTS_PER_ORDER = 5
->>>>>>> b959e3db
 
 
 @pytest.fixture
@@ -63,18 +57,17 @@
         for i in range(ORDER_COUNT_IN_BENCHMARKS)
     ]
     created_orders = Order.objects.bulk_create(orders)
-<<<<<<< HEAD
+
     payments = []
     for order in created_orders:
-        payment = _create_payments_for_order(order)
-        payments.extend(payment)
+        new_payments = _prepare_payments_for_order(order)
+        payments.extend(new_payments)
     Payment.objects.bulk_create(payments)
-=======
 
     events = [
         OrderEvent(order=order, type=random.choice(OrderEvents.CHOICES)[0])
         for order in created_orders
     ]
     OrderEvent.objects.bulk_create(events)
->>>>>>> b959e3db
+
     return created_orders