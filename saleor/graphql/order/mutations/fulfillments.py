--- conflicted
+++ resolved
@@ -695,13 +695,9 @@
                 )
 
             cleaned_order_lines.append(
-<<<<<<< HEAD
-                OrderLineData(
+                OrderLineInfo(
                     line=line, quantity=quantity, variant=variant, replace=replace
                 )
-=======
-                OrderLineInfo(line=line, quantity=quantity, replace=replace)
->>>>>>> d0ca88e0
             )
         cleaned_input["order_lines"] = cleaned_order_lines
 
