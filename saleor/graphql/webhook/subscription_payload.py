from typing import Any, Dict, Optional

from celery.utils.log import get_task_logger
from django.core.exceptions import ValidationError
from django.conf import settings
from django.contrib.sites.models import Site
from django.http import HttpRequest
from django.utils import timezone
from django.utils.functional import SimpleLazyObject
from graphql import GraphQLDocument, get_default_backend, parse
from graphql.error import GraphQLError, GraphQLSyntaxError
from graphql.language.ast import FragmentDefinition, OperationDefinition
from promise import Promise

from ...app.models import App
<<<<<<< HEAD
from ...webhook.error_codes import WebhookErrorCode
=======
from ...core.exceptions import PermissionDenied
>>>>>>> 10cc9adf
from ...discount.utils import fetch_discounts
from ...plugins.manager import PluginsManager
from ...settings import get_host
from ..utils import format_error

logger = get_task_logger(__name__)


def validate_subscription_query(query: str) -> bool:
    from ..api import schema

    graphql_backend = get_default_backend()
    try:
        document = graphql_backend.document_from_string(schema, query)
    except (ValueError, GraphQLSyntaxError):
        return False
    if not check_document_is_single_subscription(document):
        return False
    return True


def validate_query(query, required=False):
    if not query and not required:
        return
    is_valid = validate_subscription_query(query)
    if not is_valid:
        raise ValidationError(
            {
                "query": ValidationError(
                    "Subscription query is not valid",
                    code=WebhookErrorCode.INVALID.value,
                )
            }
        )


def check_document_is_single_subscription(document: GraphQLDocument) -> bool:
    """Check if document contains only a single subscription definition.

    Only fragments and single subscription definition are allowed.
    """
    subscriptions = []
    for definition in document.document_ast.definitions:
        if isinstance(definition, FragmentDefinition):
            pass
        elif isinstance(definition, OperationDefinition):
            if definition.operation == "subscription":
                subscriptions.append(definition)
            else:
                return False
        else:
            return False
    return len(subscriptions) == 1


def initialize_request(requestor=None) -> HttpRequest:
    """Prepare a request object for webhook subscription.

    It creates a dummy request object.

    return: HttpRequest
    """

    def _get_plugins(requestor_getter):
        return PluginsManager(settings.PLUGINS, requestor_getter)

    request_time = timezone.now()

    request = HttpRequest()
    request.path = "/graphql/"
    request.path_info = "/graphql/"
    request.method = "GET"
    request.META = {"SERVER_NAME": SimpleLazyObject(get_host), "SERVER_PORT": "80"}
    if settings.ENABLE_SSL:
        request.META["HTTP_X_FORWARDED_PROTO"] = "https"
        request.META["SERVER_PORT"] = "443"

    request.requestor = requestor  # type: ignore
    request.request_time = request_time  # type: ignore
    request.site = SimpleLazyObject(lambda: Site.objects.get_current())  # type: ignore
    request.discounts = SimpleLazyObject(  # type: ignore
        lambda: fetch_discounts(request_time)
    )
    request.plugins = SimpleLazyObject(lambda: _get_plugins(requestor))  # type: ignore

    return request


def get_event_payload(event):
    # Queries that use dataloaders return Promise object for the "event" field. In that
    # case, we need to resolve them first.
    if isinstance(event, Promise):
        return event.get()
    return event


def generate_payload_from_subscription(
    event_type: str,
    subscribable_object,
    subscription_query: Optional[str],
    request: HttpRequest,
    app: Optional[App] = None,
) -> Optional[Dict[str, Any]]:
    """Generate webhook payload from subscription query.

    It uses a graphql's engine to build payload by using the same logic as response.
    As an input it expects given event type and object and the query which will be
    used to resolve a payload.
    event_type: is an event which will be triggered.
    subscribable_object: is an object which have a dedicated own type in Subscription
    definition.
    subscription_query: query used to prepare a payload via graphql engine.
    context: A dummy request used to share context between apps in order to use
    dataloaders benefits.
    app: the owner of the given payload. Required in case when webhook contains
    protected fields.
    return: A payload ready to send via webhook. None if the function was not able to
    generate a payload
    """
    from ..api import schema
    from ..context import get_context_value

    graphql_backend = get_default_backend()
    ast = parse(subscription_query)  # type: ignore
    document = graphql_backend.document_from_string(
        schema,
        ast,
    )
    app_id = app.pk if app else None

    request.app = app  # type: ignore

    results = document.execute(
        allow_subscriptions=True,
        root=(event_type, subscribable_object),
        context=get_context_value(request),
    )
    if hasattr(results, "errors"):
        logger.warning(
            "Unable to build a payload for subscription. \n"
            "error: %s" % str(results.errors),
            extra={"query": subscription_query, "app": app_id},
        )
        return None

    payload = []  # type: ignore
    results.subscribe(payload.append)

    if not payload:
        logger.warning(
            "Subscription did not return a payload.",
            extra={"query": subscription_query, "app": app_id},
        )
        return None

    payload_instance = payload[0]
    event_payload = get_event_payload(payload_instance.data.get("event"))

    if payload_instance.errors:
        event_payload["errors"] = [
            format_error(error, (GraphQLError, PermissionDenied))
            for error in payload_instance.errors
        ]

    return event_payload<|MERGE_RESOLUTION|>--- conflicted
+++ resolved
@@ -13,11 +13,8 @@
 from promise import Promise
 
 from ...app.models import App
-<<<<<<< HEAD
 from ...webhook.error_codes import WebhookErrorCode
-=======
 from ...core.exceptions import PermissionDenied
->>>>>>> 10cc9adf
 from ...discount.utils import fetch_discounts
 from ...plugins.manager import PluginsManager
 from ...settings import get_host
