import graphene

from ....product.templatetags.product_images import get_thumbnail
from ...translations.enums import LanguageCodeEnum
from ..enums import (
    AccountErrorCode,
    CheckoutErrorCode,
<<<<<<< HEAD
    CsvErrorCode,
    ExtensionsErrorCode,
=======
    DiscountErrorCode,
>>>>>>> 73ea9226
    GiftCardErrorCode,
    MenuErrorCode,
    MetadataErrorCode,
    OrderErrorCode,
    PageErrorCode,
    PaymentErrorCode,
    PermissionEnum,
    PluginErrorCode,
    ProductErrorCode,
    ShippingErrorCode,
    ShopErrorCode,
    StockErrorCode,
    TranslationErrorCode,
    WarehouseErrorCode,
    WebhookErrorCode,
    WishlistErrorCode,
)
from .money import VAT


class CountryDisplay(graphene.ObjectType):
    code = graphene.String(description="Country code.", required=True)
    country = graphene.String(description="Country name.", required=True)
    vat = graphene.Field(VAT, description="Country tax.")


class Error(graphene.ObjectType):
    field = graphene.String(
        description=(
            "Name of a field that caused the error. A value of `null` indicates that "
            "the error isn't associated with a particular field."
        ),
        required=False,
    )
    message = graphene.String(description="The error message.")

    class Meta:
        description = "Represents an error in the input of a mutation."


class AccountError(Error):
    code = AccountErrorCode(description="The error code.", required=True)


class CheckoutError(Error):
    code = CheckoutErrorCode(description="The error code.", required=True)


class DiscountError(Error):
    code = DiscountErrorCode(description="The error code.", required=True)


class CsvError(Error):
    code = CsvErrorCode(description="The error code.")


class MenuError(Error):
    code = MenuErrorCode(description="The error code.", required=True)


class MetadataError(Error):
    code = MetadataErrorCode(description="The error code.", required=True)


class OrderError(Error):
    code = OrderErrorCode(description="The error code.", required=True)


class ProductError(Error):
    code = ProductErrorCode(description="The error code.", required=True)


class ProductAttributeError(ProductError):
    attributes = graphene.List(
        graphene.NonNull(graphene.ID),
        description="List of attributes IDs which causes the error.",
        required=False,
    )


class BulkProductError(ProductError):
    index = graphene.Int(
        description="Index of an input list item that caused the error."
    )


class ShopError(Error):
    code = ShopErrorCode(description="The error code.", required=True)


class ShippingError(Error):
    code = ShippingErrorCode(description="The error code.", required=True)
    warehouses = graphene.List(
        graphene.NonNull(graphene.ID),
        description="List of warehouse IDs which causes the error.",
        required=False,
    )


class PageError(Error):
    code = PageErrorCode(description="The error code.", required=True)


class PaymentError(Error):
    code = PaymentErrorCode(description="The error code.", required=True)


class GiftCardError(Error):
    code = GiftCardErrorCode(description="The error code.", required=True)


class PluginError(Error):
    code = PluginErrorCode(description="The error code.", required=True)


class StockError(Error):
    code = StockErrorCode(description="The error code.", required=True)


class BulkStockError(ProductError):
    index = graphene.Int(
        description="Index of an input list item that caused the error."
    )


class WarehouseError(Error):
    code = WarehouseErrorCode(description="The error code.", required=True)


class WebhookError(Error):
    code = WebhookErrorCode(description="The error code.", required=True)


class WishlistError(Error):
    code = WishlistErrorCode(description="The error code.", required=True)


class TranslationError(Error):
    code = TranslationErrorCode(description="The error code.", required=True)


class LanguageDisplay(graphene.ObjectType):
    code = LanguageCodeEnum(description="Language code.", required=True)
    language = graphene.String(description="Language.", required=True)


class PermissionDisplay(graphene.ObjectType):
    code = PermissionEnum(description="Internal code for permission.", required=True)
    name = graphene.String(
        description="Describe action(s) allowed to do by permission.", required=True
    )

    class Meta:
        description = "Represents a permission object in a friendly form."


class SeoInput(graphene.InputObjectType):
    title = graphene.String(description="SEO title.")
    description = graphene.String(description="SEO description.")


class Weight(graphene.ObjectType):
    unit = graphene.String(description="Weight unit.", required=True)
    value = graphene.Float(description="Weight value.", required=True)

    class Meta:
        description = "Represents weight value in a specific weight unit."


class Image(graphene.ObjectType):
    url = graphene.String(required=True, description="The URL of the image.")
    alt = graphene.String(description="Alt text for an image.")

    class Meta:
        description = "Represents an image."

    @staticmethod
    def get_adjusted(image, alt, size, rendition_key_set, info):
        """Return Image adjusted with given size."""
        if size:
            url = get_thumbnail(
                image_file=image,
                size=size,
                method="thumbnail",
                rendition_key_set=rendition_key_set,
            )
        else:
            url = image.url
        url = info.context.build_absolute_uri(url)
        return Image(url, alt)


class PriceRangeInput(graphene.InputObjectType):
    gte = graphene.Float(description="Price greater than or equal to.", required=False)
    lte = graphene.Float(description="Price less than or equal to.", required=False)


class DateRangeInput(graphene.InputObjectType):
    gte = graphene.Date(description="Start date.", required=False)
    lte = graphene.Date(description="End date.", required=False)


class DateTimeRangeInput(graphene.InputObjectType):
    gte = graphene.DateTime(description="Start date.", required=False)
    lte = graphene.DateTime(description="End date.", required=False)


class IntRangeInput(graphene.InputObjectType):
    gte = graphene.Int(description="Value greater than or equal to.", required=False)
    lte = graphene.Int(description="Value less than or equal to.", required=False)


class TaxType(graphene.ObjectType):
    """Representation of tax types fetched from tax gateway."""

    description = graphene.String(description="Description of the tax type.")
    tax_code = graphene.String(
        description="External tax code used to identify given tax group."
    )<|MERGE_RESOLUTION|>--- conflicted
+++ resolved
@@ -5,12 +5,8 @@
 from ..enums import (
     AccountErrorCode,
     CheckoutErrorCode,
-<<<<<<< HEAD
     CsvErrorCode,
-    ExtensionsErrorCode,
-=======
     DiscountErrorCode,
->>>>>>> 73ea9226
     GiftCardErrorCode,
     MenuErrorCode,
     MetadataErrorCode,
