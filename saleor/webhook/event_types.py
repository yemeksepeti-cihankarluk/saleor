--- conflicted
+++ resolved
@@ -31,13 +31,11 @@
     CHECKOUT_CREATED = "checkout_created"
     CHECKOUT_UPADTED = "checkout_updated"
 
-<<<<<<< HEAD
     NOTIFY_USER = "notify_user"
-=======
+
     PAGE_CREATED = "page_created"
     PAGE_UPDATED = "page_updated"
     PAGE_DELETED = "page_deleted"
->>>>>>> 190d9f9b
 
     DISPLAY_LABELS = {
         ANY: "Any events",
@@ -57,13 +55,10 @@
         CHECKOUT_CREATED: "Checkout created",
         CHECKOUT_UPADTED: "Checkout updated",
         FULFILLMENT_CREATED: "Fulfillment_created",
-<<<<<<< HEAD
         NOTIFY_USER: "Notify user",
-=======
         PAGE_CREATED: "Page Created",
         PAGE_UPDATED: "Page Updated",
         PAGE_DELETED: "Page Deleted",
->>>>>>> 190d9f9b
     }
 
     CHOICES = [
@@ -84,13 +79,10 @@
         (CHECKOUT_CREATED, DISPLAY_LABELS[CHECKOUT_CREATED]),
         (CHECKOUT_UPADTED, DISPLAY_LABELS[CHECKOUT_UPADTED]),
         (FULFILLMENT_CREATED, DISPLAY_LABELS[FULFILLMENT_CREATED]),
-<<<<<<< HEAD
         (NOTIFY_USER, DISPLAY_LABELS[NOTIFY_USER]),
-=======
         (PAGE_CREATED, DISPLAY_LABELS[PAGE_CREATED]),
         (PAGE_UPDATED, DISPLAY_LABELS[PAGE_UPDATED]),
         (PAGE_DELETED, DISPLAY_LABELS[PAGE_DELETED]),
->>>>>>> 190d9f9b
     ]
 
     PERMISSIONS = {
@@ -110,11 +102,8 @@
         CHECKOUT_CREATED: CheckoutPermissions.MANAGE_CHECKOUTS,
         CHECKOUT_UPADTED: CheckoutPermissions.MANAGE_CHECKOUTS,
         FULFILLMENT_CREATED: OrderPermissions.MANAGE_ORDERS,
-<<<<<<< HEAD
         NOTIFY_USER: AccountPermissions.MANAGE_USERS,
-=======
         PAGE_CREATED: PagePermissions.MANAGE_PAGES,
         PAGE_UPDATED: PagePermissions.MANAGE_PAGES,
         PAGE_DELETED: PagePermissions.MANAGE_PAGES,
->>>>>>> 190d9f9b
     }